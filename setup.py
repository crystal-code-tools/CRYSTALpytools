--- conflicted
+++ resolved
@@ -4,10 +4,7 @@
 
 setuptools.setup(
     name="CRYSTALpytools",        
-<<<<<<< HEAD
     version="2023.07.28",
-=======
->>>>>>> 935e83c4
     author_email="crystalcodetools@gmail.com",
     description="Python tools for the CRYSTAL code developed and mantained by the CRYSTAL code developers.",
     long_description=long_description,
