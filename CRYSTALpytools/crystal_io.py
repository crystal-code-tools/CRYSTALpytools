--- conflicted
+++ resolved
@@ -41,13 +41,8 @@
             **kwargs: Passed to Pymatgen `SpacegroupAnalyzer <https://pymatgen.org/pymatgen.symmetry.html#pymatgen.symmetry.analyzer.SpacegroupAnalyzer>`_ object.
         """
         import re
-<<<<<<< HEAD
-
-        from pymatgen.core.structure import IStructure
-=======
         from pymatgen.core.structure import IStructure, Structure
         from pymatgen.core.lattice import Lattice
->>>>>>> 901e0566
 
         struc_3d = IStructure.from_file(file)
         if keyword == 'CRYSTAL':
@@ -262,7 +257,6 @@
             self.symmops (numpy.ndarray): Symmetry operators
         """
         import re
-
         import numpy as np
 
         self.n_symmops = 0
@@ -429,11 +423,7 @@
             self.lattice (np.ndarray): Lattice of the system.
         """
         import re
-<<<<<<< HEAD
-
-=======
         import warnings
->>>>>>> 901e0566
         import numpy as np
 
         ndimen = self.get_dimensionality()
@@ -458,13 +448,7 @@
         Returns:
             self.reciprocal_lattice (np.ndarray): Lattice of the system.
         """
-<<<<<<< HEAD
-        import re
-
-        import numpy as np
-=======
         import warnings
->>>>>>> 901e0566
 
         ndimen = self.get_dimensionality()
         self.reciprocal_lattice = None
@@ -483,12 +467,7 @@
         CRYSTAL 0~3D space group number. Before geometry editing.
         """
         import re
-<<<<<<< HEAD
-
-        import numpy as np
-=======
         from pymatgen.symmetry.analyzer import SpacegroupAnalyzer
->>>>>>> 901e0566
 
         ndimen = self.get_dimensionality()
         sg = 'unknown'
@@ -566,15 +545,6 @@
         """
         Atom symbols. After geometry editing.
         """
-<<<<<<< HEAD
-        import re
-
-        import numpy as np
-        from mendeleev import element
-        from pymatgen.core.structure import Molecule, Structure
-
-        from CRYSTALpytools.convert import cry_pmg2gui
-=======
         from mendeleev import element
 
         symbol = []
@@ -602,7 +572,6 @@
         (before optimization).
         """
         import numpy as np
->>>>>>> 901e0566
 
         ndimen = self.get_dimensionality()
         struc = self.get_geometry(initial=True, write_gui=False)
@@ -619,39 +588,6 @@
                 composite_coord.append(
                     frac_coord[i][:ndimen] + cart_coord[i][ndimen:])
 
-<<<<<<< HEAD
-                        gui_object.write_gui(gui_file)
-                    else:
-                        gui_file = symm_info
-                        try:
-                            file = open(gui_file, 'r')
-                            gui_data = file.readline()
-                            file.close()
-                        except:
-                            raise FileNotFoundError(
-                                'A .gui file with the same name as the input need to be present in the directory.')
-                        # Replace the lattice vectors with the optimised ones
-                        for i, vector in enumerate(lattice.tolist()):
-                            gui_data[i+1] = ' '.join([str(x)
-                                                      for x in vector])+'\n'
-
-                        n_symmops = int(gui_data[4])
-                        for i in range(len(self.atom_numbers)):
-                            gui_data[i+n_symmops*4+6] = '{} {}\n'.format(
-                                self.atom_numbers[i], ' '.join(str(x) for x in self.atom_positions_cart[i][:]))
-
-                        with open(gui_file[:-4]+'_last.gui', 'w') as file:
-                            for line in gui_data:
-                                file.writeline(line)
-
-                self.last_geom = [lattice.tolist(
-                ), self.atom_numbers, self.atom_positions_cart.tolist()]
-
-                return self.last_geom
-
-    def get_symm_ops(self):
-        """Return the symmetry operators
-=======
         return np.array(composite_coord, dtype=float)
 
     @property
@@ -681,14 +617,12 @@
     def get_trans_matrix(self):
         """
         Get cell transformation matrix
->>>>>>> 901e0566
 
         Returns:
             self.trans_matrix (np.ndarray): 3\*3 array of supercell
                 expansion matrix
         """
         import re
-
         import numpy as np
 
         ndimen = self.get_dimensionality()
@@ -746,11 +680,6 @@
         from CRYSTALpytools.crystal_io import Crystal_gui
         from CRYSTALpytools.convert import cry_pmg2gui
 
-<<<<<<< HEAD
-            import re
-
-            import numpy as np
-=======
         ndimen = self.get_dimensionality()
         self.get_geometry(initial=initial, write_gui=False)
         self.get_trans_matrix()
@@ -794,7 +723,6 @@
                 gui.write_gui(gui_name, symm=True)
 
         return self.primitive_geometry
->>>>>>> 901e0566
 
     def get_primitive_lattice(self, initial=True):
         """
@@ -3375,52 +3303,6 @@
         """
         import numpy as np
 
-<<<<<<< HEAD
-        with open(gui_file, 'w') as file:
-
-            # First line
-            file.writeline('%4s   1   1\n' % self.dimensionality)
-            # Cell vectors
-            for vector in self.lattice:
-                file.writeline('{}\n'.format(
-                    ''.join(['{0: 20.12E}'.format(np.round(n, 12))
-                            for n in vector])
-                ))
-            # N symm ops
-            file.writeline('{:5d}\n'.format(self.n_symmops))
-
-            # symm ops
-            for symmops in self.symmops:
-                file.writeline('{}\n'.format(
-                    ''.join(['{0: 20.12f}'.format(np.round(n, 12))
-                            for n in symmops])
-                ))
-            # N atoms
-            file.writeline('{:5d}\n'.format(self.n_atoms))
-
-            # atom number (including pseudopotentials) + coordinates cart
-            for i in range(self.n_atoms):
-                if self.atom_number[i] in pseudo_atoms:
-                    file.writeline('{:5d}{}\n'.format(
-                        int(self.atom_number[i])+200,
-                        ''.join(['{0: 20.12E}'.format(np.round(x, 12))
-                                for x in self.atom_positions[i]])
-                    ))
-                else:
-                    file.writeline('{:5d}{}\n'.format(
-                        int(self.atom_number[i]),
-                        ''.join(['{0: 20.12E}'.format(np.round(x, 12))
-                                for x in self.atom_positions[i]])
-                    ))
-
-            # space group + n symm ops
-            if symm == True:
-                file.writeline('{:5d}{:5d}\n'.format(
-                    self.space_group, self.n_symmops
-                ))
-            else:
-                file.writeline('{:5d}{:5d}\n'.format(1, 1))
-=======
         if symm == False:
             self.n_symmops = 1
             self.symmops = np.vstack([np.eye(3), [0.0, 0.0, 0.0]])
@@ -3469,7 +3351,6 @@
             ))
         else:
             file.writelines('{:5d}{:5d}\n'.format(1, 1))
->>>>>>> 901e0566
 
         file.close()
 
