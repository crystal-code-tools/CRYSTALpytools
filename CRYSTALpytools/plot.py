#!/usr/bin/env python3
# -*- coding: utf-8 -*-
"""
Functions to visualize CRYSTAL outputs.
"""

##############################################################################
#                                                                            #
#                       ELECTRONIC STRUCTURE AND PHONONS                     #
#                                                                            #
##############################################################################

#------------------------------------ECHG------------------------------------#


def plot_dens_ECHG(obj_echg, levels=150, xticks=5,
                   yticks=5, cmap_max=None, cmap_min=None,
                   dpi=400, savefig=False, name='echg_map'):
    """
    Plots the 2D ECHG density map from a fort.25 file.

    Args:
        obj_echg (crystal_io.Properties_output): Properties output object.
        levels (int or array-like, optional): Determines the number and positions of the contour lines/regions. Default is 150.
        xticks (int, optional): Number of ticks in the x direction. Default is 5.
        yticks (int, optional): Number of ticks in the y direction. Default is 5.
        cmap_max(float, optional): Maximum value used for the colormap. Default is None.
        cmap_min(float, optional): Minimun value used for the colormap. Default is None.
        dpi (int, optional): DPI (dots per inch) for the output image. Default is 400.
        savefig (bool): Chose to save the figure or not. Default is False.
        name (str): Name for the colormap.

   Returns:
        None
    """
    import matplotlib.pyplot as plt
    import numpy as np
    from mpl_toolkits.axes_grid1 import make_axes_locatable

    vector_ab = obj_echg.a - obj_echg.b
    lenght_ab = np.sqrt(vector_ab[0]**2 + vector_ab[1]**2 + vector_ab[2]**2)
    vector_cb = obj_echg.c - obj_echg.b
    lenght_cb = np.sqrt(vector_cb[0]**2 + vector_cb[1]**2 + vector_cb[2]**2)
    points_ab = len(obj_echg.density_map[:, 0])
    points_cb = len(obj_echg.density_map[0, :])

    mesh_x = np.zeros((points_ab, points_cb), dtype=float)
    mesh_y = np.zeros((points_ab, points_cb), dtype=float)
    for i in range(0, points_ab):
        for j in range(0, points_cb):
            mesh_y[i, j] = (((lenght_ab / points_ab) * i) *
                            np.sqrt(1 - (obj_echg.cosxy**2)))
            mesh_x[i, j] = ((lenght_cb / points_cb) * j) + \
                (((lenght_ab / points_ab) * i) * obj_echg.cosxy)

    dens = obj_echg.density_map * (1.88973**2)  # Bohr to Angstrom conversion

    if cmap_max is None:
        max_data = np.amax(dens)
    else:
        max_data = cmap_max

    if cmap_min is None:
        min_data = np.amin(dens)
    else:
        min_data = cmap_min

    fig, ax = plt.subplots()
    im = ax.contourf(mesh_x, mesh_y, dens, levels, cmap='gnuplot')
    divider = make_axes_locatable(ax)
    im.set_clim(vmin=min_data, vmax=max_data)
    cax = divider.append_axes('right', size='5%', pad=0.05)
    fig.colorbar(im, cax=cax, orientation='vertical')
    ax.set_xlabel('$\AA$')
    ax.set_xticks(np.linspace(0, lenght_cb, xticks).tolist())
    ax.set_yticks(np.linspace(0, lenght_ab, yticks).tolist())
    ax.set_ylabel('$\AA$')
    ax.set_aspect(1.0)
    ax.set_xlim(np.amin(mesh_x), np.amax(mesh_x))
    ax.set_ylim(0, np.amax(mesh_y) * np.sqrt(1 - (obj_echg.cosxy**2)))
    if savefig:
        plt.savefig(name, dpi=dpi)

    plt.show()

#----------------------------------SPIN CURRENTS------------------------------#

def plot_vecfield2D_m(header, dens, quivscale, name='MAG', levels=150, dpi=400):
    """
    Plots the 2D magnetization vector field.

    Args:
        header (list): List containing information about the fort.25 header.
        dens (numpy.ndarray): Array containing the vector field data.
        quivscale (float): Scale factor for the quiver plot.
        name (str, optional):  Name used for saving the plots.
        levels (int or array-like, optional): Determines the number and positions of the contour lines/regions.
        dpi (int, optional): DPI (dots per inch) for the output image. Default is 400.

    Returns:
        None
    """
    import matplotlib.pyplot as plt
    import numpy as np

    for i in range(2, 20):
        if (header[0] % i) == 0:
            nrow_split = int(header[0]/i)

    for i in range(2, 20):
        if (header[1] % i) == 0:
            ncol_split = int(header[1]/i)

    # initializes the arrays
    projx_m = np.zeros((nrow_split, ncol_split), dtype=float)
    projy_m = np.zeros((nrow_split, ncol_split), dtype=float)
    mod_m = np.zeros((header[0], header[1]), dtype=float)

    # Generates the meshgrid
    mesh_x = np.zeros((header[0], header[1]), dtype=float)
    mesh_y = np.zeros((header[0], header[1]), dtype=float)
    mesh_projx = np.zeros((nrow_split, ncol_split), dtype=float)
    mesh_projy = np.zeros((nrow_split, ncol_split), dtype=float)

    T = np.array([[np.sqrt(1 - header[4]**2)*header[2], 0],
                  [header[4]*header[2], header[3]]])  # Change of basis matrix

    for i in range(0, header[0]):
        for j in range(0, header[1]):
            mesh_x[i, j] = np.dot(T, np.array([i, j]))[0]
            mesh_y[i, j] = np.dot(T, np.array([i, j]))[1]

    mesh_x = mesh_x * 0.529177249  # Bohr to Angstrom conversion
    mesh_y = mesh_y * 0.529177249

    r = 0
    s = 0
    step_nrow = int(header[0]/nrow_split)
    step_ncol = int(header[1]/ncol_split)
    for i in range(0, nrow_split):
        for j in range(0, ncol_split):
            mesh_projx[i, j] = mesh_x[r, s]
            mesh_projy[i, j] = mesh_y[r, s]
            s += step_ncol
        s = 0
        r += step_nrow

    # Creates the orthogonal vectorial basis for the projections
    CB = header[7] - header[6]
    BA = header[6] - header[5]
    if header[4] == 0:
        mod_BA = np.sqrt(BA[0]**2 + BA[1]**2 + BA[2]**2)
        mod_CB = np.sqrt(CB[0]**2 + CB[1]**2 + CB[2]**2)
        v1 = BA/mod_BA
        v2 = CB/mod_CB
    else:
        BA = BA - ((np.dot(BA, CB))/(np.dot(BA, BA)))*CB
        mod_BA = np.sqrt(BA[0]**2 + BA[1]**2 + BA[2]**2)
        mod_CB = np.sqrt(CB[0]**2 + CB[1]**2 + CB[2]**2)
        v1 = BA/mod_BA
        v2 = CB/mod_CB

    # Calculates the modulus of the vectorial field
    for i in range(0, header[0]):
        for j in range(0, header[1]):
            mod_m[i, j] = np.sqrt((dens[i, j, 0]**2) +
                                  (dens[i, j, 1]**2)+(dens[i, j, 2]**2))

    # Calculates the projections of the vectors in the ABC plane
    ABC_normal = np.cross(BA, CB)
    mod_normal = np.sqrt(ABC_normal[0]**2 +
                         ABC_normal[1]**2 + ABC_normal[2]**2)

    for i in range(0, nrow_split):
        for j in range(0, ncol_split):
            projx_m[i, j] = np.dot((1/(mod_normal**2))*np.cross(ABC_normal,
                                                                np.cross(np.array([dens[int(i*step_nrow), int(j*step_ncol), 0], dens[int(i*step_nrow), int(j*step_ncol), 1],
                                                                                   dens[int(i*step_nrow), int(j*step_ncol), 2]]), ABC_normal)), v2)
            projy_m[i, j] = np.dot((1/(mod_normal**2))*np.cross(ABC_normal,
                                                                np.cross(np.array([dens[int(i*step_nrow), int(j*step_ncol, 0)], dens[int(i*step_nrow), int(j*step_ncol), 1],
                                                                                   dens[int(i*step_nrow), int(j*step_ncol), 2]]), ABC_normal)), v1)

    # Plotting

    m = plt.figure()
    m = plt.contourf(mesh_x, mesh_y, mod_m, levels, cmap='cool')
    m = plt.colorbar(mappable=m)
    m = plt.quiver(mesh_projx, mesh_projy, projx_m, projy_m, scale=quivscale)
    m = plt.xlabel('$\AA$')
    m = plt.ylabel('$\AA$')
    m = plt.savefig(name, dpi=dpi)

    plt.show()


def plot_vecfield2D_j(header, dens, quivscale, name='SC', levels=150, dpi=400):
    """
    Plots the 2D vector field of the spin current.

    Args:
        header (list): List containing information about the fort.25 header.
        dens (numpy.ndarray): Array representing the vector field.
        quivscale (float): Scale factor for the quiver plot.
        name (str, optional):  Name used for saving the plots.
        levels (int or array-like, optional): Determines the number and positions of the contour lines/regions.
        dpi (int, optional): DPI (dots per inch) for the output image. Defaults to 400.

    Returns:
        None
    """
    import matplotlib.pyplot as plt
    import numpy as np

    for i in range(2, 20):
        if (header[0] % i) == 0:
            nrow_split = int(header[0]/i)

    for i in range(2, 20):
        if (header[1] % i) == 0:
            ncol_split = int(header[1]/i)

    # initializes the arrays
    projx_j = np.zeros((nrow_split, ncol_split), dtype=float)
    projy_j = np.zeros((nrow_split, ncol_split), dtype=float)
    mod_j = np.zeros((header[0], header[1]), dtype=float)

    # Generates the meshgrid
    mesh_x = np.zeros((header[0], header[1]), dtype=float)
    mesh_y = np.zeros((header[0], header[1]), dtype=float)
    mesh_projx = np.zeros((nrow_split, ncol_split), dtype=float)
    mesh_projy = np.zeros((nrow_split, ncol_split), dtype=float)

    T = np.array([[np.sqrt(1 - header[4]**2)*header[2], 0],
                  [header[4]*header[2], header[3]]])  # Change of basis matrix

    for i in range(0, header[0]):
        for j in range(0, header[1]):
            mesh_x[i, j] = np.dot(T, np.array([i, j]))[0]
            mesh_y[i, j] = np.dot(T, np.array([i, j]))[1]

    mesh_x = mesh_x * 0.529177249  # Bohr to Angstrom conversion
    mesh_y = mesh_y * 0.529177249

    r = 0
    s = 0
    step_nrow = int(header[0]/nrow_split)
    step_ncol = int(header[1]/ncol_split)
    for i in range(0, nrow_split):
        for j in range(0, ncol_split):
            mesh_projx[i, j] = mesh_x[r, s]
            mesh_projy[i, j] = mesh_y[r, s]
            s += step_ncol
        s = 0
        r += step_nrow

    # Creates the orthogonal vectorial basis for the projections
    CB = header[7] - header[6]
    BA = header[6] - header[5]
    if header[4] == 0:
        mod_BA = np.sqrt(BA[0]**2 + BA[1]**2 + BA[2]**2)
        mod_CB = np.sqrt(CB[0]**2 + CB[1]**2 + CB[2]**2)
        v1 = BA/mod_BA
        v2 = CB/mod_CB
    else:
        BA = BA - ((np.dot(BA, CB))/(np.dot(BA, BA)))*CB
        mod_BA = np.sqrt(BA[0]**2 + BA[1]**2 + BA[2]**2)
        mod_CB = np.sqrt(CB[0]**2 + CB[1]**2 + CB[2]**2)
        v1 = BA/mod_BA
        v2 = CB/mod_CB

    # Calculates the modulus of the vectorial field
    for i in range(0, header[0]):
        for j in range(0, header[1]):
            mod_j[i, j] = np.sqrt((dens[i, j, 0]**2) +
                                  (dens[i, j, 1]**2)+(dens[i, j, 2]**2))

    # Calculates the projections of the vectors in the ABC plane
    ABC_normal = np.cross(BA, CB)
    mod_normal = np.sqrt(ABC_normal[0]**2 +
                         ABC_normal[1]**2 + ABC_normal[2]**2)

    for i in range(0, nrow_split):
        for j in range(0, ncol_split):
            projx_j[i, j] = np.dot((1/(mod_normal**2))*np.cross(ABC_normal,
                                                                np.cross(np.array([dens[int(i*step_nrow), int(j*step_ncol), 0], dens[int(i*step_nrow), int(j*step_ncol), 1],
                                                                                   dens[int(i*step_nrow), int(j*step_ncol), 2]]), ABC_normal)), v2)
            projy_j[i, j] = np.dot((1/(mod_normal**2))*np.cross(ABC_normal,
                                                                np.cross(np.array([dens[int(i*step_nrow), int(j*step_ncol), 0], dens[int(i*step_nrow), int(j*step_ncol), 1],
                                                                                   dens[int(i*step_nrow), int(j*step_ncol), 2]]), ABC_normal)), v1)

    j = plt.figure()
    j = plt.contourf(mesh_x, mesh_y, mod_j, levels, cmap='winter')
    j = plt.colorbar(mappable=j)
    j = plt.quiver(mesh_projx, mesh_projy, projx_j, projy_j, scale=quivscale)
    j = plt.xlabel('$\AA$')
    j = plt.ylabel('$\AA$')
    j = plt.savefig(name, dpi=dpi)

    plt.show()


def plot_vecfield2D_J(header, dens_JX, dens_JY, dens_JZ, quivscale, name='SCD', levels=150, dpi=400):
    """
    Plots the 2D spin current density vector fields.

    Args:
        header (list): List containing information about the fort.25 header.
        dens_JX (numpy.ndarray): Array representing the X-component of the spin current density.
        dens_JY (numpy.ndarray): Array representing the Y-component of the spin current density.
        dens_JZ (numpy.ndarray): Array representing the Z-component of the spin current density.
        quivscale: Scale factor for the quiver plot.
        name (str, optional): Name used for saving the plots.
        levels (int or array-like, optional): Determines the number and positions of the contour lines/regions.
        dpi (int, optional): DPI (Dots per inch) for saving the plots. Defaults to 400.

    Returns:
        None
    """
    import matplotlib.pyplot as plt
    import numpy as np

    for i in range(2, 20):
        if (header[0] % i) == 0:
            nrow_split = int(header[0]/i)

    for i in range(2, 20):
        if (header[1] % i) == 0:
            ncol_split = int(header[1]/i)

    # initializes the arrays
    projx_JX = np.zeros((nrow_split, ncol_split), dtype=float)
    projy_JX = np.zeros((nrow_split, ncol_split), dtype=float)
    mod_JX = np.zeros((header[0], header[1]), dtype=float)
    projx_JY = np.zeros((nrow_split, ncol_split), dtype=float)
    projy_JY = np.zeros((nrow_split, ncol_split), dtype=float)
    mod_JY = np.zeros((header[0], header[1]), dtype=float)
    projx_JZ = np.zeros((nrow_split, ncol_split), dtype=float)
    projy_JZ = np.zeros((nrow_split, ncol_split), dtype=float)
    mod_JZ = np.zeros((header[0], header[1]), dtype=float)

    # Generates the meshgrid
    mesh_x = np.zeros((header[0], header[1]), dtype=float)
    mesh_y = np.zeros((header[0], header[1]), dtype=float)
    mesh_projx = np.zeros((nrow_split, ncol_split), dtype=float)
    mesh_projy = np.zeros((nrow_split, ncol_split), dtype=float)

    T = np.array([[np.sqrt(1 - header[4]**2)*header[2], 0],
                  [header[4]*header[2], header[3]]])  # Change of basis matrix

    for i in range(0, header[0]):
        for j in range(0, header[1]):
            mesh_x[i, j] = np.dot(T, np.array([i, j]))[0]
            mesh_y[i, j] = np.dot(T, np.array([i, j]))[1]

    mesh_x = mesh_x * 0.529177249  # Bohr to Angstrom conversion
    mesh_y = mesh_y * 0.529177249

    r = 0
    s = 0
    step_nrow = int(header[0]/nrow_split)
    step_ncol = int(header[1]/ncol_split)
    for i in range(0, nrow_split):
        for j in range(0, ncol_split):
            mesh_projx[i, j] = mesh_x[r, s]
            mesh_projy[i, j] = mesh_y[r, s]
            s += step_ncol
        s = 0
        r += step_nrow

    # Creates the orthogonal vectorial basis for the projections
    CB = header[7] - header[6]
    BA = header[6] - header[5]
    if header[4] == 0:
        mod_BA = np.sqrt(BA[0]**2 + BA[1]**2 + BA[2]**2)
        mod_CB = np.sqrt(CB[0]**2 + CB[1]**2 + CB[2]**2)
        v1 = BA/mod_BA
        v2 = CB/mod_CB
    else:
        BA = BA - ((np.dot(BA, CB))/(np.dot(BA, BA)))*CB
        mod_BA = np.sqrt(BA[0]**2 + BA[1]**2 + BA[2]**2)
        mod_CB = np.sqrt(CB[0]**2 + CB[1]**2 + CB[2]**2)
        v1 = BA/mod_BA
        v2 = CB/mod_CB

    # Calculates the modulus of the vectorial field
    for i in range(0, header[0]):
        for j in range(0, header[1]):
            mod_JX[i, j] = np.sqrt(
                (dens_JX[i, j, 0]**2)+(dens_JX[i, j, 1]**2)+(dens_JX[i, j, 2]**2))
            mod_JY[i, j] = np.sqrt(
                (dens_JY[i, j, 0]**2)+(dens_JY[i, j, 1]**2)+(dens_JY[i, j, 2]**2))
            mod_JZ[i, j] = np.sqrt(
                (dens_JZ[i, j, 0]**2)+(dens_JZ[i, j, 1]**2)+(dens_JZ[i, j, 2]**2))

    # Calculates the projections of the vectors in the ABC plane
    ABC_normal = np.cross(BA, CB)
    mod_normal = np.sqrt(ABC_normal[0]**2 +
                         ABC_normal[1]**2 + ABC_normal[2]**2)

    for i in range(0, nrow_split):
        for j in range(0, ncol_split):
            projx_JX[i, j] = np.dot((1/(mod_normal**2))*np.cross(ABC_normal,
                                    np.cross(np.array([dens_JX[int(i*step_nrow), int(j*step_ncol), 0], dens_JX[int(i*step_nrow), int(j*step_ncol), 1],
                                                       dens_JX[int(i*step_nrow), int(j*step_ncol), 2]]), ABC_normal)), v2)
            projy_JX[i, j] = np.dot((1/(mod_normal**2))*np.cross(ABC_normal,
                                    np.cross(np.array([dens_JX[int(i*step_nrow), int(j*step_ncol), 0], dens_JX[int(i*step_nrow), int(j*step_ncol), 1],
                                                       dens_JX[int(i*step_nrow), int(j*step_ncol), 2]]), ABC_normal)), v1)
            projx_JY[i, j] = np.dot((1/(mod_normal**2))*np.cross(ABC_normal,
                                    np.cross(np.array([dens_JY[int(i*step_nrow), int(j*step_ncol), 0], dens_JY[int(i*step_nrow), int(j*step_ncol), 1],
                                                       dens_JY[int(i*step_nrow), int(j*step_ncol), 2]]), ABC_normal)), v2)
            projy_JY[i, j] = np.dot((1/(mod_normal**2))*np.cross(ABC_normal,
                                    np.cross(np.array([dens_JY[int(i*step_nrow), int(j*step_ncol), 0], dens_JY[int(i*step_nrow), int(j*step_ncol), 1],
                                                       dens_JY[int(i*step_nrow), int(j*step_ncol), 2]]), ABC_normal)), v1)
            projx_JZ[i, j] = np.dot((1/(mod_normal**2))*np.cross(ABC_normal,
                                    np.cross(np.array([dens_JZ[int(i*step_nrow), int(j*step_ncol), 0], dens_JZ[int(i*step_nrow), int(j*step_ncol), 1],
                                                       dens_JZ[int(i*step_nrow), int(j*step_ncol), 2]]), ABC_normal)), v2)
            projy_JZ[i, j] = np.dot((1/(mod_normal**2))*np.cross(ABC_normal,
                                    np.cross(np.array([dens_JZ[int(i*step_nrow), int(j*step_ncol), 0], dens_JZ[int(i*step_nrow), int(j*step_ncol), 1],
                                                       dens_JZ[int(i*step_nrow), int(j*step_ncol), 2]]), ABC_normal)), v1)

    # Plotting

    JX = plt.figure()
    JX = plt.contourf(mesh_x, mesh_y, mod_JX, levels, cmap='summer')
    JX = plt.colorbar(mappable=JX)
    JX = plt.quiver(mesh_projx, mesh_projy, projx_JX,
                    projy_JX, scale=quivscale)
    JX = plt.xlabel('$\AA$')
    JX = plt.ylabel('$\AA$')
    JX = plt.savefig(name+'_JX', dpi=dpi)

    JY = plt.figure()
    JY = plt.contourf(mesh_x, mesh_y, mod_JY, levels, cmap='summer')
    JY = plt.colorbar(mappable=JY)
    JY = plt.quiver(mesh_projx, mesh_projy, projx_JY,
                    projy_JY, scale=quivscale)
    JY = plt.xlabel('$\AA$')
    JY = plt.ylabel('$\AA$')
    JY = plt.savefig(name+'_JY', dpi=dpi)

    JZ = plt.figure()
    JZ = plt.contourf(mesh_x, mesh_y, mod_JZ, levels, cmap='summer')
    JZ = plt.colorbar(mappable=JZ)
    JZ = plt.quiver(mesh_projx, mesh_projy, projx_JZ,
                    projy_JZ, scale=quivscale)
    JZ = plt.xlabel('$\AA$')
    JZ = plt.ylabel('$\AA$')
    JZ = plt.savefig(name+'_JZ', dpi=dpi)

    plt.show()


#--------------------------------BAND STRUCTURES------------------------------#

def plot_phonon_band(bands, unit='cm-1', k_labels=None, mode='single',
                     not_scaled=False, energy_range=None, k_range=None,
                     color='blue', labels=None, linestl='-', linewidth=1,
                     line_freq0=None, title=None, figsize=None,
                     scheme=None, sharex=True, sharey=True, fontsize=12):
    """
    A wrapper of plot_cry_bands for phonon band structure.

    Args:
        bands (BandsBASE|list): Bands object generated by `CRYSTALpytools.crystal_io.Crystal_output.read_pband` or
            a list of BandsBASE objects.
        unit (str): The unit of frequency. Can be 'cm-1' or 'THz'.
        k_labels (list): A list of high-symmetric k point labels. Greek alphabets should be, for example, 'Gamma'.
        mode (str): The plotting mode. Possible values are 'single', 'multi', and 'compare'.
        not_scaled (bool): Whether to scale the x-axis for different volumes.
        energy_range (array): A 2x1 array specifying the energy range.
        k_range (array): A 2x1 array specifying the k-range.
        color (str|list): Color of plot lines. Should be consistent with bands.
        labels (str|list): Plot legend. Should be consistent with bands.
        linestl (str|list): Linestyle string. Should be consistent with bands.
        linewidth (float): The width of the plot lines.
        line_freq0 (str): The color of the frequency=0 line.
        title (str): The title of the plot.
        figsize (list): The figure size specified as [width, height].
        scheme (list|tuple): The layout of subplots.
        sharex (bool): Whether to share the x-axis among subplots.
        sharey (bool): Whether to share the y-axis among subplots.
        save_to_file (str): The file name to save the plot.
        dpi (int): Dots per inch resolution of the saved file.
        fontsize (int): Fontsize of the axis labels.            
        transparency(bool): Background transparency of the saved file,

    Returns:
        None

    Raises:
        ValueError: If the specified unit is unknown.

    """
    import re

    import matplotlib.pyplot as plt

    from CRYSTALpytools.base.plotbase import plot_cry_bands
    from CRYSTALpytools.units import cm_to_thz, thz_to_cm

    if re.match(r'^cm\-1$', unit, re.IGNORECASE):
        unit = 'cm-1'
        is_thz = False
    elif re.match(r'^THz$', unit, re.IGNORECASE):
        unit = 'THz'
        is_thz = True
    else:
        raise ValueError('Unknown unit.')

    if not (isinstance(bands, list) or isinstance(bands, tuple)):
        bands = [bands]

    if line_freq0 == None:
        line_freq0 = (1., 0., 0., 0.)  # Transparent

    for b in bands:
        if unit != b.unit:
            if unit == 'cm-1':
                b.bands[:, :, :] = thz_to_cm(b.bands[:, :, :])
            else:
                b.bands[:, :, :] = cm_to_thz(b.bands[:, :, :])
            b.unit = unit
    if len(bands) == 1:
        bands = bands[0]

    fig, ax = plot_cry_bands(bands, k_labels=k_labels, energy_range=energy_range, title=title,
                         not_scaled=not_scaled, mode=mode, linestl=linestl, linewidth=linewidth,
                         color=color, fermi=line_freq0, k_range=k_range, labels=labels,
                         figsize=figsize, scheme=scheme, sharex=sharex, sharey=sharey, fermialpha=1, fermiwidth=0)
    if is_thz == True:
        fig.supylabel('Frequency (THz)', fontsize=fontsize)
    else:
        fig.supylabel('Frequency (cm$^{-1}$)', fontsize=fontsize)

    # if save_to_file != None:
    #     save_plot(save_to_file, dpi=dpi, transparency=transparency)

    # plt.show()
    return fig, ax 


def plot_electron_band(bands, unit='eV', k_labels=None, mode='single',
                       not_scaled=False, energy_range=None, k_range=None,
                       color='blue', labels=None, linestl='-', linewidth=1,
                       fermi='forestgreen', fermiwidth=1.5, fermialpha=1, title=None, figsize=None,
                       scheme=None, sharex=True, sharey=True, fontsize=12):
    """
    A wrapper of plot_cry_bands for electron band structure.

    Args:
        bands (BandsBASE|list): Bands object generated by `CRYSTALpytools.crystal_io.Properties_output.read_bands` or
            a list of BandsBASE objects.
        unit (str): The unit of energy. Can be 'eV' or 'Hartree'.
        k_labels (list): A list of high-symmetric k point labels. Greek alphabets should be, for example, 'Gamma'.
        mode (str): The plotting mode. Possible values are 'single', 'multi', and 'compare'.
        not_scaled (bool): Whether to scale the x-axis for different volumes.
        energy_range (array): A 2x1 array specifying the energy range.
        k_range (array): A 2x1 array specifying the k-range.
        color (str|list): Color of plot lines. Should be consistent with bands.
        labels (str|list): Plot legend. Should be consistent with bands.
        linestl (str|list): Linestyle string. Should be consistent with bands.
        linewidth (float): The width of the plot lines.
        fermi (str): The color of the Fermi level line.
        fermiwidth (float): The width of the fermi line.
        fermialpha (float): Opacity of the fermi level 0-1.
        title (str): The title of the plot.
        figsize (list): The figure size specified as [width, height].
        scheme (list|tuple): The layout of subplots.
        sharex (bool): Whether to share the x-axis among subplots.
        sharey (bool): Whether to share the y-axis among subplots.
        save_to_file (str): The file name to save the plot.
        dpi (int): Dots per inch resolution of the saved file.
        fontsize (int): Fontsize of the axis labels 
        transparency: Background Transparency of the saved file.

    Returns:
        None

    Raises:
        ValueError: If the specified unit is unknown.

    """
    import re

    import matplotlib.pyplot as plt

    from CRYSTALpytools.base.plotbase import plot_cry_bands
    from CRYSTALpytools.units import H_to_eV, eV_to_H

    if re.match(r'^eV$', unit, re.IGNORECASE):
        unit = 'eV'
        is_ev = True
    elif re.match(r'^Hartree$', unit, re.IGNORECASE):
        unit = 'Hartree'
        is_ev = False
    else:
        raise ValueError('Unknown unit.')

    if not (isinstance(bands, list) or isinstance(bands, tuple)):
        bands = [bands]

    for b in bands:
        if unit != b.unit:
            if unit == 'eV':
                b.bands[:, :, :] = H_to_eV(b.bands[:, :, :])
            else:
                b.bands[:, :, :] = eV_to_H(b.bands[:, :, :])
            b.unit = unit
    if len(bands) == 1:
        bands = bands[0]

    fig, ax = plot_cry_bands(bands, k_labels=k_labels, energy_range=energy_range, title=title,
                         not_scaled=not_scaled, mode=mode, linestl=linestl, linewidth=linewidth,
                         color=color, fermi=fermi, fermiwidth=fermiwidth, fermialpha=fermialpha, k_range=k_range, labels=labels,
                         figsize=figsize, scheme=scheme, sharex=sharex, sharey=sharey)
    if is_ev == True:
        fig.supylabel('$E-E_{F}$ (eV)', fontsize=fontsize)
    else:
        fig.supylabel('$E-E_{F}$ (Hartree)', fontsize=fontsize)

    # if save_to_file != None:
    #     save_plot(save_to_file, dpi=dpi, transparency=transparency)
    #
    # plt.show()
    return fig, ax


#-------------------------------DENSITY OF STATES-----------------------------#


def plot_electron_dos(doss, unit='eV', beta='up', overlap=False, prj=None,
                      energy_range=None, dos_range=None, color='blue',
                      labels=None, linestl=None, linewidth=1, fermi='forestgreen',
                      title=None, figsize=None):
    """
    A wrapper of plot_cry_doss for electron density of states.

    Args:
        doss (DOSBASE): DOS obect generated by code:`CRYSTALpytools.crystal_io.Properties_output.read_doss`.
            Or a list of DOSBASE objects.
        unit (str): 'eV' or 'Hartree'
        beta (str): Plot spin-down state 'up' or 'down'
        overlap (bool): Plotting multiple lines into the same figure
        prj (list): Index of selected projection. Consistent with the
            index of the 2nd dimension of :code:`doss.doss`
        energy_range (list[float]): 2*1 list of energy range
        dos_range (list[float]): 2*1 list of DOS range
        color (str | list[str]): Color of plot lines. *Should be
            consistent with number of projections.*
        labels (str | list[str]): Plot legend. *Should be consistent with
            number of projections.*
        linestl (str | list[str]): linestyle string. *Should be consistent
            with number of projections.*
        linewidth (float)
        fermi (str): Color of Fermi level line.
        title (str)
        figsize (list[float])
        save_to_file (str): File name.

    Returns:
        None
    """
    import re

    import matplotlib.pyplot as plt

    from CRYSTALpytools.base.plotbase import plot_cry_doss
    from CRYSTALpytools.units import H_to_eV, eV_to_H

    if re.match(r'^ev$', unit, re.IGNORECASE):
        unit = 'eV'
        is_ev = True
    elif re.match(r'^hartree$', unit, re.IGNORECASE):
        unit = 'Hartree'
        is_ev = False
    else:
        raise ValueError('Unknown unit.')

    if not (isinstance(doss, list) or isinstance(doss, tuple)):
        doss = [doss]

    for d in doss:
        if unit != d.unit:
            if unit == 'eV':
                d.doss[:, 0, :] = H_to_eV(d.doss[:, 0, :])
                d.doss[:, 1:, :] = eV_to_H(d.doss[:, 1:, :])
            else:
                d.doss[:, 0, :] = eV_to_H(d.doss[:, 0, :])
                d.doss[:, 1:, :] = H_to_eV(d.doss[:, 1:, :])
            d.unit = unit
    if len(doss) == 1:
        doss = doss[0]

    fig, ax = plot_cry_doss(doss, color=color, fermi=fermi, overlap=overlap,
                        labels=labels, figsize=figsize, linestl=linestl,
                        linewidth=linewidth, title=title, beta=beta,
                        energy_range=energy_range, dos_range=dos_range, prj=prj)
    if is_ev == True:
        fig.supylabel('DOS (states/eV)')
        fig.supxlabel('Energy (eV)')
    else:
        fig.supylabel('DOS (states/Hartree)')
        fig.supxlabel('Energy (Hartree)')

    # if save_to_file != None:
    #     save_plot(save_to_file)
    #
    # plt.show()
    return fig, ax


def plot_phonon_dos(doss, unit='cm-1', overlap=False, prj=None,
                    freq_range=None, dos_range=None, color='blue',
                    labels=None, linestl=None, linewidth=1, line_freq0=None,
                    title=None, figsize=None):
    """
    A wrapper of plot_cry_doss for electron density of states.

    Args:
        doss (DOSBASE): DOS obect generated by code:`CRYSTALpytools.crystal_io.Crystal_output.read_pdos`.
            Or a list of DOSBASE objects.
        unit (str): 'cm-1' or 'THz'
        overlap (bool): Plotting multiple lines into the same figure
        prj (list): Index of selected projection. Consistent with the
            index of the 2nd dimension of :code:`doss.doss`
        freq_range (list[float]): 2*1 list of frequency range
        dos_range (list[float]): 2*1 list of DOS range
        color (str | list[str]): Color of plot lines. *Should be
            consistent with number of projections.*
        labels (str | list[str]): Plot legend. *Should be consistent with
            number of projections.*
        linestl (str | list[str]): linestyle string. *Should be consistent
            with number of projections.*
        linewidth (float)
        line_freq0 (str): Color of frequency = 0 line.
        title (str)
        figsize (list[float])
        save_to_file (str): File name.

    Returns:
        None
    """
    import re

    import matplotlib.pyplot as plt

    from CRYSTALpytools.base.plotbase import plot_cry_doss
    from CRYSTALpytools.units import cm_to_thz, thz_to_cm

    if re.match(r'^cm\-1$', unit, re.IGNORECASE):
        unit = 'cm-1'
        is_thz = False
    elif re.match(r'^thz$', unit, re.IGNORECASE):
        unit = 'THz'
        is_thz = True
    else:
        raise ValueError('Unknown unit.')

    if not (isinstance(doss, list) or isinstance(doss, tuple)):
        doss = [doss]

    for d in doss:
        if unit != d.unit:
            if unit == 'cm-1':
                d.doss[:, 0, :] = thz_to_cm(d.doss[:, 0, :])
                d.doss[:, 1:, :] = cm_to_thz(d.doss[:, 1:, :])
            else:
                d.doss[:, 0, :] = cm_to_thz(d.doss[:, 0, :])
                d.doss[:, 1:, :] = thz_to_cm(d.doss[:, 1:, :])
            d.unit = unit

    if line_freq0 == None:
        line_freq0 = (1., 0., 0., 0.)  # Transparent
    if len(doss) == 1:
        doss = doss[0]

    fig, ax = plot_cry_doss(doss, color=color, fermi=line_freq0, overlap=overlap,
                        labels=labels, figsize=figsize, linestl=linestl,
                        linewidth=linewidth, title=title, beta='up',
                        energy_range=freq_range, dos_range=dos_range, prj=prj)

    if is_thz == True:
        fig.supylabel('DOS (states/THz)')
        fig.supxlabel('Frequency (THz)')
    else:
        fig.supylabel('DOS (states/cm$^{-1}$)')
        fig.supxlabel('Frequency (cm$^{-1}$)')

    # if save_to_file != None:
    #     save_plot(save_to_file)
    #
    # plt.show()
    return fig, ax


#-----------------------------BAND + DENSITY OF STATES------------------------#


def plot_electron_banddos(bands, doss, unit='eV', k_labels=None, dos_beta='down',
                          dos_prj=None, energy_range=None, dos_range=None,
                          color_band='blue', color_dos='blue', labels=None, linestl_band='-',
                          linestl_dos=None, linewidth=1, fermi='forestgreen',
<<<<<<< HEAD
                          title=None, figsize=None):
=======
                          title=None, figsize=None, save_to_file=None, legend=True):
>>>>>>> c23d13ca
    """
    A wrapper of plot_cry_es for electron band structure + dos. For spin-polarized cases, beta state.

    Args:
        bands (BandsBASE|list): Bands object generated by CRYSTALpytools.crystal_io.Properties_output.read_bands
            or a list of BandsBASE objects.
        doss (DOSBASE): DOS object generated by CRYSTALpytools.crystal_io.Properties_output.read_doss
            or a list of DOSBASE objects.
        unit (str): Unit of energy. Valid options are 'eV' or 'Hartree'.
        k_labels (list): A list of high-symmetric k point labels. Greek alphabets should be
            represented as strings, for example, 'Gamma'.
        dos_beta (str): Spin state to plot. Valid options are 'Up' or 'down'. If 'down', the beta
            state will be plotted on the same side as the alpha state, otherwise on the other side.
        dos_prj (list): Index of selected projection. Consistent with the index of the 2nd dimension
            of doss.doss.
        energy_range (list): A list of two values representing the energy range to be plotted.
        dos_range (list): DOS range for the y-axis.
        color_band (str): Color of the electron bands in the plot.
        color_dos (str): Color of the density of states (DOS) in the plot.
        labels (list): A list of labels for the plot legend.
        linestl_band (str): Linestyle of the electron bands.
        linestl_dos (str): Linestyle of the density of states (DOS).
        linewidth (float): Width of the lines in the plot.
        fermi (str): Color of the Fermi level line.
        title (str): Title of the plot.
        figsize (list[float]): Size of the figure in inches (width, height).
        save_to_file (str): File name to save the plot.
        legend (bool): Enables or disables the legend of the density of states (DOS).

    Returns:
        None

    Raises:
        ValueError: If the unit parameter is unknown.

    """
    import re

    import matplotlib.pyplot as plt

    from CRYSTALpytools.base.plotbase import plot_cry_es
    from CRYSTALpytools.units import H_to_eV, eV_to_H

    if re.match(r'^ev$', unit, re.IGNORECASE):
        unit = 'eV'
        is_ev = True
    elif re.match(r'^hartree$', unit, re.IGNORECASE):
        unit = 'Hartree'
        is_ev = False
    else:
        raise ValueError('Unknown unit.')

    if unit != doss.unit:
        if unit == 'eV':
            doss.doss[:, 0, :] = H_to_eV(doss.doss[:, 0, :])
            doss.doss[:, 1:, :] = eV_to_H(doss.doss[:, 1:, :])
        else:
            doss.doss[:, 0, :] = eV_to_H(doss.doss[:, 0, :])
            doss.doss[:, 1:, :] = H_to_eV(doss.doss[:, 1:, :])
        doss.unit = unit
    if unit != bands.unit:
        if unit == 'eV':
            bands.bands[:, :, :] = H_to_eV(bands.bands[:, :, :])
        else:
            bands.bands[:, :, :] = eV_to_H(bands.bands[:, :, :])
        bands.unit = unit

    fig, ax = plot_cry_es(bands=bands, doss=doss, k_labels=k_labels, color_bd=color_band,
                      color_doss=color_dos, fermi=fermi, energy_range=energy_range,
                      linestl_bd=linestl_band, linestl_doss=linestl_dos,
                      linewidth=linewidth, prj=dos_prj, figsize=figsize, labels=labels,
                      dos_range=dos_range, title=title, dos_beta=dos_beta, legend=legend)
    if is_ev == True:
        fig.supylabel('Energy (eV)')
    else:
        fig.supylabel('Energy (Hartree)')

    # if save_to_file != None:
    #     save_plot(save_to_file)
    #
    # plt.show()
    return fig, ax


def plot_phonon_banddos(bands, doss, unit='cm-1', k_labels=None, dos_prj=None,
                        freq_range=None, dos_max_range=None, color_band='blue',
                        color_dos='blue', labels=None, linestl_band='-',
                        linestl_dos=None, linewidth=1, freq0_line=None,
                        title=None, figsize=None):
    """
    A wrapper of plot_cry_es for phonon band structure + dos. Only one pair is permitted.

    Args:
        bands (BandsBASE|list): Bands object generated by CRYSTALpytools.crystal_io.Properties_output.read_bands
            or a list of BandsBASE objects.
        doss (DOSBASE): DOS object generated by CRYSTALpytools.crystal_io.Properties_output.read_doss
            or a list of DOSBASE objects.
        unit (str): Unit of frequency. Valid options are 'cm-1' or 'THz'.
        k_labels (list): A list of high-symmetric k point labels. Greek alphabets should be
            represented as strings, for example, 'Gamma'.
        dos_prj (list): Index of selected projection. Consistent with the index of the 2nd dimension
            of doss.doss.
        freq_range (list): A list of two values representing the frequency range to be plotted.
        dos_max_range (float): Maximum DOS range for the y-axis.
        color_band (str): Color of the phonon bands in the plot.
        color_dos (str): Color of the density of states (DOS) in the plot.
        labels (list): A list of labels for the plot legend.
        linestl_band (str): Linestyle of the phonon bands.
        linestl_dos (str): Linestyle of the density of states (DOS).
        linewidth (float): Width of the lines in the plot.
        freq0_line (str): Color of the frequency=0 line.
        title (str): Title of the plot.
        figsize (list[float]): Size of the figure in inches (width, height).
        save_to_file (str): File name to save the plot.

    Returns:
        None

    Raises:
        ValueError: If the unit parameter is unknown.

    """
    import re

    import matplotlib.pyplot as plt

    from CRYSTALpytools.base.plotbase import plot_cry_es
    from CRYSTALpytools.units import cm_to_thz, thz_to_cm

    if re.match(r'^cm\-1$', unit, re.IGNORECASE):
        unit = 'cm-1'
        is_thz = False
    elif re.match(r'^thz$', unit, re.IGNORECASE):
        unit = 'THz'
        is_thz = True
    else:
        raise ValueError('Unknown unit.')

    if unit != doss.unit:
        if unit == 'cm-1':
            doss.doss[:, 0, :] = thz_to_cm(doss.doss[:, 0, :])
            doss.doss[:, 1:, :] = cm_to_thz(doss.doss[:, 1:, :])
        else:
            doss.doss[:, 0, :] = cm_to_thz(doss.doss[:, 0, :])
            doss.doss[:, 1:, :] = thz_to_cm(doss.doss[:, 1:, :])
        doss.unit = unit
    if unit != bands.unit:
        if unit == 'cm-1':
            bands.bands[:, :, :] = thz_to_cm(bands.bands[:, :, :])
        else:
            bands.bands[:, :, :] = cm_to_thz(bands.bands[:, :, :])
        bands.unit = unit

    if line_freq0 == None:
        line_freq0 = (1., 0., 0., 0.)  # Transparent

    fig, ax = plot_cry_es(bands=bands, doss=doss, k_labels=k_labels, color_bd=color_band,
                      color_doss=color_dos, fermi=line_freq0, energy_range=energy_range,
                      linestl_bd=linestl_band, linestl_doss=linestl_dos,
                      linewidth=linewidth, prj=dos_prj, figsize=figsize, labels=labels,
                      dos_max_range=dos_max_range, title=title, dos_beta='up')
    if is_thz == True:
        fig.supylabel('Frequency (THz)')
    else:
        fig.supylabel('Frequency (cm$^{-1}$)')

    # if save_to_file != None:
    #     save_plot(save_to_file)
    #
    # plt.show()
    return fig, ax


##############################################################################
#                                                                            #
#                                     QTAIM                                  #
#                                                                            #
##############################################################################

#----------------------------------CONTOUR PLOT-------------------------------#


def plot_cry_contour(contour_obj):
    """
    Plot a contour plot.

    Args:
        contour_obj (object): Contour object representing the contour plot.
        save_to_file (bool, optional): If True, saves the plot to a file. Default is False.

    Returns:
        None

    Notes:
        - Plots a contour plot based on the data in the contour object.
        - Retrieves the data from the contour object and converts it to a 2D list.
        - Sets the figure size based on x_graph_param and y_graph_param attributes of the contour object.
        - Sets the x-axis and y-axis labels.
        - Creates a meshgrid using the x_points and y_points attributes of the contour object.
        - Defines contour levels, colors, linestyles, and fmt.
        - Plots the contour plot.
        - Saves the plot to a file named 'figure_TIPO_YYYY-MM-DD_HHMMSS.jpg' in the current directory.
        - If save_to_file is True, saves the plot to a file specified by save_to_file parameter.

    """
    import os
    import time

    import matplotlib.pyplot as plt
    import numpy as np

    df = contour_obj.df
    n_punti_x = contour_obj.npx

    for i in range(0, 8):
        df[i] = df[i].astype(float)

    flat_list = [item for sublist in df.values for item in sublist]

    cleaned_list = [x for x in flat_list if ~np.isnan(x)]

    l = [cleaned_list[x:x+n_punti_x]
         for x in range(0, len(cleaned_list), n_punti_x)]

    c = contour_obj.x_graph_param
    d = contour_obj.y_graph_param

    plt.rcParams["figure.figsize"] = [c, d]

    plt.xlabel(r'$\AA$', fontsize=18)
    plt.ylabel(r'$\AA$', fontsize=18)

    X, Y = np.meshgrid(contour_obj.x_points, contour_obj.y_points)

    levels = contour_obj.levels
    colors = contour_obj.colors
    linestyles = contour_obj.linestyles
    fmt = contour_obj.fmt

    # Change here to have or not the isovalues on the plot
    iso = True
    # iso = False

    if (iso == True):
        L = plt.contour(X, Y, l, levels=levels, colors=colors, linestyles=linestyles, linewidths=0.7,
                        alpha=1)
        plt.clabel(L, inline=1, fontsize=7, fmt=fmt)
    elif (iso == False):
        L = plt.contour(X, Y, l, levels=levels, colors=colors, linestyles=linestyles, linewidths=0.7,
                        alpha=1)

    path = os.path.join('./'+'figure_' + contour_obj.tipo +
                        '_' + time.strftime("%Y-%m-%d_%H%M%S") + '.jpg')
    plt.savefig(path, bbox_inches='tight', dpi=600)
    print('\nThe image has been saved in the current directory')

    # if save_to_file != False:
    #     save_plot(save_to_file)

    plt.show()


def plot_cry_contour_differences(contour_obj, contour_obj_ref):
    """
    Plot the differences between two contour plots.

    Args:
        contour_obj (object): Contour object representing the original contour plot.
        contour_obj_ref (object): Contour object representing the reference contour plot.
        save_to_file (bool, optional): If True, saves the plot to a file. Default is False.

    Returns:
        None

    Notes:
        - Plots the differences between two contour plots.
        - Requires the contour objects to have a tipo attribute with values 'SURFLAPP', 'SURFLAPM', 'SURFRHOO', or 'SURFELFB'.
        - Calculates the difference between the dataframes of the two contour objects.
        - Sets the figure size based on x_graph_param and y_graph_param attributes of the contour object.
        - Sets the x-axis and y-axis labels.
        - Creates a meshgrid using the x_points and y_points attributes of the contour object.
        - Defines contour levels, colors, and linestyles.
        - Plots the contour differences.
        - Saves the plot to a file named 'figure_diff_TIPO_YYYY-MM-DD_HHMMSS.jpg' in the current directory.
        - If save_to_file is True, saves the plot to a file specified by save_to_file parameter.

    """
    import os
    import sys
    import time

    import matplotlib.pyplot as plt
    import numpy as np

    if (contour_obj.tipo == 'SURFLAPP') or (contour_obj.tipo == 'SURFLAPM') or (contour_obj.tipo == 'SURFRHOO') or (contour_obj.tipo == 'SURFELFB'):
        pass
    else:
        sys.exit(
            'Difference option only allowed for SURFLAPP, SURFLAPM, SURFRHOO and SURFELFB file')

    n_punti_x = contour_obj.npx

    df = contour_obj.df
    for i in range(0, 8):
        df[i] = df[i].astype(float)

    df_ref = contour_obj_ref.df
    for i in range(0, 8):
        df_ref[i] = df_ref[i].astype(float)

    df_diff = df - df_ref

    flat_list = [item for sublist in df_diff.values for item in sublist]

    cleaned_list = [x for x in flat_list if ~np.isnan(x)]

    l = [cleaned_list[x:x+n_punti_x]
         for x in range(0, len(cleaned_list), n_punti_x)]

    c = contour_obj.x_graph_param
    d = contour_obj.y_graph_param

    plt.rcParams["figure.figsize"] = [c, d]

    plt.xlabel(r'$\AA$', fontsize=18)
    plt.ylabel(r'$\AA$', fontsize=18)

    X, Y = np.meshgrid(contour_obj.x_points, contour_obj.y_points)

    ctr1dif = np.array([-8, -4, -2, -0.8, -0.4, -0.2, -0.08, -0.04, -0.02, -0.008, -0.004, -0.002, -0.0008, -0.0004, -0.0002, 0,
                       0.0002, 0.0004, 0.0008, 0.002, 0.004, 0.008, 0.02, 0.04, 0.08, 0.2, 0.4, 0.8, 2, 4, 8])
    colors1dif = ['b', 'b', 'b', 'b', 'b', 'b', 'b', 'b', 'b', 'b', 'b', 'b', 'b', 'b', 'b', 'k', 'r', 'r', 'r', 'r', 'r', 'r', 'r',
                  'r', 'r', 'r', 'r', 'r', 'r', 'r', 'r']
    ls1dif = ['--', '--', '--', '--', '--', '--', '--', '--', '--', '--', '--', '--', '--', '--', '--', 'dotted', '-', '-', '-', '-',
              '-', '-', '-', '-', '-', '-', '-', '-', '-', '-', '-']

    levels = ctr1dif
    colors = colors1dif
    linestyles = ls1dif
    fmt = '%1.4f'

    # Change here to have or not the isovalues on the plot
    iso = True
    # iso = False

    if (iso == True):
        L = plt.contour(X, Y, l, levels=levels, colors=colors, linestyles=linestyles, linewidths=0.7,
                        alpha=1)
        plt.clabel(L, inline=1, fontsize=7, fmt=fmt)
    elif (iso == False):
        L = plt.contour(X, Y, l, levels=levels, colors=colors, linestyles=linestyles, linewidths=0.7,
                        alpha=1)

    path = os.path.join('./'+'figure_diff_' + contour_obj.tipo +
                        '_' + time.strftime("%Y-%m-%d_%H%M%S") + '.jpg')
    plt.savefig(path, bbox_inches='tight', dpi=600)
    print('\nThe image has been saved in the current directory')

    # if save_to_file != False:
    #     save_plot(save_to_file)

    plt.show()

#--------------------------------------XRD------------------------------------#


def plot_cry_xrd(xrd_obj):
    """
    Plot the X-ray diffraction pattern.

    Args:
        xrd_obj (object): XRD object containing the data for the X-ray diffraction pattern.
        save_to_file (bool, optional): If True, saves the plot to a file. Default is False.

    Returns:
        None

    Notes:
        - Plots the X-ray diffraction pattern.
        - Sets the figure size to [16, 9].
        - Sets the x-axis limit to (0, 30).
        - Saves the plot to a file named 'figure_XRD_YYYY-MM-DD_HHMMSS.jpg' in the current directory.
        - If save_to_file is True, saves the plot to a file specified by save_to_file parameter.

    """
    import os
    import time

    import matplotlib.pyplot as plt

    plt.rcParams["figure.figsize"] = [16, 9]

    plt.plot(xrd_obj.x, xrd_obj.y)

    plt.xlim((0, 30))

    path = os.path.join('./'+'figure_'+'XRD_' +
                        time.strftime("%Y-%m-%d_%H%M%S") + '.jpg')
    plt.title(xrd_obj.title, fontsize=20)
    plt.savefig(path, bbox_inches='tight', dpi=600)

    # if save_to_file != False:
    #     save_plot(save_to_file)

    plt.show()

#-------------------------------------RHOLINE---------------------------------#


def plot_cry_rholine(rholine_obj):
    """
    Plot the resistivity as a function of distance.

    Args:
        rholine_obj (object): Rholine object containing the data for the resistivity.
        save_to_file (bool, optional): If True, saves the plot to a file. Default is False.

    Returns:
        None

    Notes:
        - Plots the resistivity as a function of distance.
        - Sets the x-axis label as 'd  [$\AA$]' and the y-axis label as r'$\rho$  [$\frac{e}{\AA^3}$]'.
        - Saves the plot to a file named 'figure_rholine_YYYY-MM-DD_HHMMSS.jpg' in the current directory.
        - If save_to_file is True, saves the plot to a file specified by save_to_file parameter.
    """
    import os
    import time

    import matplotlib.pyplot as plt

    plt.plot(rholine_obj.x, rholine_obj.y)

    plt.xlabel('d  [$\AA$]', fontsize=14)
    plt.ylabel(r'$\rho$  [$\frac{e}{\AA^3}$]', fontsize=16)

    path = os.path.join('./'+'figure_'+'rholine_' +
                        time.strftime("%Y-%m-%d_%H%M%S") + '.jpg')
    plt.title(rholine_obj.title, fontsize=15)
    plt.savefig(path, bbox_inches='tight', dpi=600)

    # if save_to_file != False:
    #     save_plot(save_to_file)

    plt.show()

#-----------------------------------LAPLACIAN---------------------------------#


def plot_cry_lapl_profile(lapl_obj):
    """
    Plot the Laplacian profile of a crystal.

    Args:
        lapl_obj (object): Laplacian object containing the data for the Laplacian profile.
        save_to_file (bool, optional): Indicates whether to save the plot to a file. Defaults to False.

    Returns:
        None

    Notes:
        - Plots the Laplacian profile using the data from the Laplacian object.
        - The x-axis represents the distance in angstroms.
        - The y-axis represents the Laplacian in electrons per cubic angstrom to the fifth power (e/A^5).
        - The area under the curve where the Laplacian is negative is filled with a light blue color.
        - The area under the curve where the Laplacian is positive is filled with a light coral color.
        - If save_to_file is set to a file path, the plot is saved to that file.
    """
    import time

    import matplotlib.pyplot as plt

    plt.plot(lapl_obj.datax, lapl_obj.datay)

    plt.fill_between(lapl_obj.datax, lapl_obj.datay, where=(
        lapl_obj.datay < 0), color='lightblue', interpolate=True)
    plt.fill_between(lapl_obj.datax, lapl_obj.datay, where=(
        lapl_obj.datay > 0), color='lightcoral', interpolate=True)

    # plt.xlim(-0.5,0.5)
    # plt.ylim(-200,200)

    plt.xlabel('Distance [A]')
    plt.ylabel('Laplacian [e/A^5]')

    # if save_to_file != False:
    #     save_plot(save_to_file)

    plt.show()

#-----------------------------DENSITY PROFILE---------------------------------#

def plot_cry_density_profile(lapl_obj):
    """
    Plot the density profile of a crystal.

    Args:
        lapl_obj (object): Laplacian object containing the data for the density profile.
        save_to_file (bool, optional): Indicates whether to save the plot to a file. Defaults to False.

    Returns:
        None

    Notes:
        - Plots the density profile using the data from the Laplacian object.
        - The x-axis represents the distance in angstroms.
        - The y-axis represents the density in electrons per cubic angstrom (e/A^3).
        - If save_to_file is set to a file path, the plot is saved to that file.
    """
    import time

    import matplotlib.pyplot as plt

    plt.plot(lapl_obj.datax, lapl_obj.datay)

    plt.xlabel('Distance [A]')
    plt.ylabel('Density [e/A^3]')

    # if save_to_file != False:
    #     save_plot(save_to_file)

    plt.show()

##############################################################################
#                                                                            #
#                             TRANSPORT PROPERTIES                           #
#                                                                            #
##############################################################################

#-------------------------------------SEEBACK---------------------------------#


def plot_cry_seebeck_potential(seebeck_obj):
    """
    Plot the Seebeck coefficient as a function of chemical potential.

    Args:
        seebeck_obj (object): Seebeck object containing the data for the Seebeck coefficient.
        save_to_file (bool, optional): If True, saves the plot to a file. Default is False.

    Returns:
        None

    Notes:
        - Prompts the user to choose the direction to plot among S_xx, S_xy, S_xz, S_yx, S_yy, S_yz, S_yz, S_zx, S_zy, S_zz.
        - Plots the Seebeck coefficient as a function of chemical potential for each temperature.
        - Distinguishes between n-type and p-type conduction with dashed and solid lines, respectively.
        - If save_to_file is True, saves the plot to a file named 'seebeck_potential_at_T_K___YYYY-MM-DD_HHMMSS.jpg' for each temperature, and 'seebeck_potential_different_T_YYYY-MM-DD_HHMMSS.jpg' for all temperatures combined.

    """
    import sys
    import time

    import matplotlib.pyplot as plt
    import numpy as np

    case = input(
        'Please, choose the direction you want to plot. \nYou can choose among S_xx, S_xy, S_xz, S_yx, S_yy, S_yz, S_yz, S_zx, S_zy, S_zz\n')

    case = case.lower().replace('_', '')

    if case.isalpha() == True:
        pass
    else:
        sys.exit('Please, select a valid chioce')

    if case == 'sxx':
        col = 3
    elif case == 'sxy':
        col = 4
    elif case == 'sxz':
        col = 5
    elif case == 'syx':
        col = 6
    elif case == 'syy':
        col = 7
    elif case == 'syz':
        col = 8
    elif case == 'szx':
        col = 9
    elif case == 'szy':
        col = 10
    elif case == 'szz':
        col = 11

    else:
        sys.exit('please, choose a valid chioce')

    vol = seebeck_obj.volume

    x = []
    for k in range(0, len(seebeck_obj.all_data)):
        x.append(np.array(seebeck_obj.all_data[k].apply(
            lambda x: float(x.split()[0]))))

    carrier = []
    for k in range(0, len(seebeck_obj.all_data)):
        carrier.append(np.array(seebeck_obj.all_data[k].apply(
            lambda x: (float(x.split()[2])/vol))))

    y = []
    for k in range(0, len(seebeck_obj.all_data)):
        y.append(np.array(seebeck_obj.all_data[k].apply(
            lambda x: float(x.split()[col])*1000000)))

    yneg = []
    ypos = []
    xpos = []
    xneg = []
    yposfin = []
    xposfin = []
    ynegfin = []
    xnegfin = []

    for k in range(0, len(seebeck_obj.all_data)):
        for j in range(0, len(carrier[k])):
            if carrier[k][j] >= 0:
                xpos.append(x[k][j])
                ypos.append(y[k][j])
            else:
                xneg.append(x[k][j])
                yneg.append(y[k][j])
        yposfin.append(ypos)
        ynegfin.append(yneg)
        xposfin.append(xpos)
        xnegfin.append(xneg)
        xpos = []
        ypos = []
        xneg = []
        yneg = []

    print('To differentiate transport coefficients due to n-type or p-type conduction (electrons or holes as majority carriers) dashed and solid lines are used, respectively.')

    colours = ['royalblue', 'orange', 'green', 'red',
               'purple', 'brown', 'pink', 'grey', 'olive', 'cyan']

    endx = []
    endy = []

    for k in range(0, len(seebeck_obj.all_data)):
        endx = [xposfin[k][-1], xnegfin[k][0]]
        endy = [yposfin[k][-1], ynegfin[k][0]]
        plt.figure()
        plt.plot(endx, endy, color=colours[k])
        plt.plot(xposfin[k], yposfin[k], color=colours[k],
                 label=str(seebeck_obj.temp[k])+' K')
        plt.plot(xnegfin[k], ynegfin[k], '--', color=colours[k])
        plt.xlabel('Chemical Potential (eV)', fontsize=12)
        plt.ylabel('Seebeck Coefficient ($\mu$V/K)', fontsize=12)
        plt.axhline(0, color='k')
        plt.title('Seebeck at ' + str(seebeck_obj.temp[k]) + ' K')
        plt.legend(loc='upper left', fontsize=12)
        plt.savefig('seebeck_potential_at_' + str(seebeck_obj.temp[k]) + 'K___' + time.strftime(
            "%Y-%m-%d_%H%M%S") + '.jpg', format='jpg', dpi=600, bbox_inches='tight')
        plt.show()

    from matplotlib.pyplot import figure
    figure(figsize=(7, 7))
    for k in range(0, len(seebeck_obj.all_data)):
        endx = [xposfin[k][-1], xnegfin[k][0]]
        endy = [yposfin[k][-1], ynegfin[k][0]]
        plt.plot(endx, endy, color=colours[k])
        plt.plot(xposfin[k], yposfin[k], color=colours[k],
                 label=str(seebeck_obj.temp[k])+' K')
        plt.plot(xnegfin[k], ynegfin[k], '--', color=colours[k])
        plt.xlabel('Chemical Potential (eV)', fontsize=12)
        plt.axhline(0, color='k')
        plt.title('Seebeck at different T')
    plt.savefig('seebeck_potential_different_T_' + time.strftime("%Y-%m-%d_%H%M%S") +
                '.jpg', format='jpg', dpi=100, bbox_inches='tight')
    plt.show()
    # if save_to_file != False:
    #     save_plot(save_to_file)


def plot_cry_seebeck_carrier(seebeck_obj):
    """
    Plot the Seebeck coefficient as a function of charge carrier concentration.

    Args:
        seebeck_obj: Seebeck object containing the data for the Seebeck coefficient.
        save_to_file (optional): If True, saves the plot to a file. Default is False.

    Returns:
        None

    Notes:
        - Prompts the user to choose the direction to plot among S_xx, S_xy, S_xz, S_yx, S_yy, S_yz, S_yz, S_zx, S_zy, S_zz.
        - Plots the Seebeck coefficient as a function of charge carrier concentration for each temperature, distinguishing between n-type and p-type conduction.
        - If save_to_file is True, saves the plot to a file named 'seebeck_carrier_at_T_K___YYYY-MM-DD_HHMMSS.jpg' for each temperature, and 'seebeck_carrier_different_T_YYYY-MM-DD_HHMMSS.jpg' for all temperatures combined.
    """
    import sys
    import time

    import matplotlib.pyplot as plt
    import numpy as np

    case = input(
        'Please, choose the direction you want to plot. \nYou can choose among S_xx, S_xy, S_xz, S_yx, S_yy, S_yz, S_yz, S_zx, S_zy, S_zz\n')

    case = case.lower().replace('_', '')

    if case.isalpha() == True:
        pass
    else:
        sys.exit('Please, select a valid chioce')

    if case == 'sxx':
        col = 3
    elif case == 'sxy':
        col = 4
    elif case == 'sxz':
        col = 5
    elif case == 'syx':
        col = 6
    elif case == 'syy':
        col = 7
    elif case == 'syz':
        col = 8
    elif case == 'szx':
        col = 9
    elif case == 'szy':
        col = 10
    elif case == 'szz':
        col = 11
    else:
        sys.exit('please, choose a valid chioce')

    vol = seebeck_obj.volume

    x = []
    for k in range(0, len(seebeck_obj.all_data)):
        x.append(np.array(seebeck_obj.all_data[k].apply(
            lambda x: (float(x.split()[2])/vol))))
    y = []

    for k in range(0, len(seebeck_obj.all_data)):
        y.append(np.array(seebeck_obj.all_data[k].apply(
            lambda x: float(x.split()[col])*1000000)))

    yneg = []
    ypos = []
    xpos = []
    xneg = []
    yposfin = []
    xposfin = []
    ynegfin = []
    xnegfin = []

    for k in range(0, len(seebeck_obj.all_data)):
        for j in range(0, len(x[k])):
            if x[k][j] >= 0:
                xpos.append(x[k][j])
                ypos.append(y[k][j])
            else:
                xneg.append(x[k][j])
                yneg.append(y[k][j])
        yposfin.append(ypos)
        ynegfin.append(yneg)
        xposfin.append(xpos)
        xnegfin.append(xneg)
        xpos = []
        ypos = []
        xneg = []
        yneg = []

    print('To differentiate transport coefficients due to n-type or p-type conduction (electrons or holes as majority carriers) dashed and solid lines are used, respectively.')

    colours = []
    colours = ['royalblue', 'orange', 'green', 'red',
               'purple', 'brown', 'pink', 'grey', 'olive', 'cyan']

    for k in range(0, len(seebeck_obj.all_data)):
        endx = [xposfin[k][-1], xnegfin[k][0]]
        endy = [yposfin[k][-1], ynegfin[k][0]]
        plt.figure()
        plt.plot(endx, endy, color=colours[k])
        plt.plot(xposfin[k], yposfin[k], color=colours[k],
                 label=str(seebeck_obj.temp[k])+' K')
        plt.plot(abs(np.array(xnegfin[k])), ynegfin[k], '--', color=colours[k])
        plt.xlabel('Charge Carrier Concentration (cm$^{-3}$)', fontsize=12)
        plt.ylabel('Seebeck Coefficient ($\mu$V/K)', fontsize=12)
        plt.axhline(0, color='k')
        plt.title('Seebeck at ' + str(seebeck_obj.temp[k]) + ' K')
        plt.legend(loc='upper left', fontsize=12)
        plt.xscale('log')
        plt.show()

    from matplotlib.pyplot import figure

    figure(figsize=(7, 7))
    for k in range(0, len(seebeck_obj.all_data)):
        endx = [xposfin[k][-1], xnegfin[k][0]]
        endy = [yposfin[k][-1], ynegfin[k][0]]
        plt.plot(endx, endy, color=colours[k])
        plt.plot(xposfin[k], yposfin[k], color=colours[k],
                 label=str(seebeck_obj.temp[k])+' K')
        plt.plot(abs(np.array(xnegfin[k])), ynegfin[k], '--', color=colours[k])
        plt.xlabel('Charge Carrier Concentration (cm$^{-3}$)', fontsize=12)
        plt.ylabel('Seebeck Coefficient ($\mu$V/K)', fontsize=12)
        plt.axhline(0, color='k')
        plt.legend(loc='upper left', bbox_to_anchor=(1, 1), fontsize=12)
        plt.xscale('log')
        plt.title('Seebeck at different T')
    plt.savefig('seebeck_carrier_different_T_' + time.strftime("%Y-%m-%d_%H%M%S") +
                '.jpg', format='jpg', dpi=100, bbox_inches='tight')
    plt.show()

    # if save_to_file != False:
    #     save_plot(save_to_file)


def plot_cry_multiseebeck(*seebeck):
    """
    Plot the multiseebeck coefficient for different temperatures.

    Args:
        *seebeck: Variable number of seebeck objects containing the data for the Seebeck coefficient.

    Returns:
        None

    Notes:
        - Prompts the user to input the index of the temperature to plot.
        - Prompts the user to input the lower and higher values of chemical potential to plot in eV.
        - Prompts the user to choose the direction to plot among S_xx, S_xy, S_xz, S_yx, S_yy, S_yz, S_yz, S_zx, S_zy, S_zz.
        - Plots the multiseebeck coefficient for each seebeck object.
        - Differentiates transport coefficients due to n-type or p-type conduction using dashed and solid lines.
        - Saves the plot to a file named 'multiseebeckYYYY-MM-DD_HHMMSS.jpg', where YYYY-MM-DD_HHMMSS represents the current date and time.
    """
    import sys
    import time

    import matplotlib.pyplot as plt
    import numpy as np

    k = int(input(
        'Insert the index of temperature you want to plot \n(i.e. if your temperature are [T1, T2, T3] indexes are [0, 1, 2])'))
    minpot = float(
        input('Insert the lower value of chemical potential you want to plot in eV'))
    maxpot = float(
        input('Inser the higher value of chemical potential you want to plot in eV'))

    case = input(
        'Please, choose the direction you want to plot. \nYou can choose among S_xx, S_xy, S_xz, S_yx, S_yy, S_yz, S_yz, S_zx, S_zy, S_zz\n')

    case = case.lower().replace('_', '')

    if case.isalpha() == True:
        pass
    else:
        sys.exit('Please, select a valid chioce')

    if case == 'sxx':
        col = 3
    elif case == 'sxy':
        col = 4
    elif case == 'sxz':
        col = 5
    elif case == 'syx':
        col = 6
    elif case == 'syy':
        col = 7
    elif case == 'syz':
        col = 8
    elif case == 'szx':
        col = 9
    elif case == 'szy':
        col = 10
    elif case == 'szz':
        col = 11

    else:
        sys.exit('please, choose a valid chioce')

    print('To differentiate transport coefficients due to n-type or p-type conduction (electrons or holes as majority carriers) dashed and solid lines are used, respectively.')

    i = 0
    for n in seebeck:
        vol = n.volume

        x = []
        for kq in range(0, len(n.all_data)):
            x.append(np.array(n.all_data[kq].apply(
                lambda x: float(x.split()[0]))))

        carrier = []
        for kq in range(0, len(n.all_data)):
            carrier.append(np.array(n.all_data[kq].apply(
                lambda x: (float(x.split()[2])/vol))))

        y = []
        for kq in range(0, len(n.all_data)):
            y.append(np.array(n.all_data[kq].apply(
                lambda x: float(x.split()[col])*1000000)))

        yneg = []
        ypos = []
        xpos = []
        xneg = []
        yposfin = []
        xposfin = []
        ynegfin = []
        xnegfin = []

        for kq in range(0, len(n.all_data)):
            for j in range(0, len(carrier[kq])):
                if carrier[kq][j] >= 0:
                    xpos.append(x[kq][j])
                    ypos.append(y[kq][j])
                else:
                    xneg.append(x[kq][j])
                    yneg.append(y[kq][j])
            yposfin.append(ypos)
            ynegfin.append(yneg)
            xposfin.append(xpos)
            xnegfin.append(xneg)
            xpos = []
            ypos = []
            xneg = []
            yneg = []

        colours = ['royalblue', 'orange', 'green', 'red',
                   'purple', 'brown', 'pink', 'grey', 'olive', 'cyan']

        endx = []
        endy = []

        endx = [xposfin[k][-1], xnegfin[k][0]]
        endy = [yposfin[k][-1], ynegfin[k][0]]
        plt.plot(endx, endy, color=colours[i])
        plt.plot(xposfin[k], yposfin[k], color=colours[i], label=str(n.title))
        plt.plot(xnegfin[k], ynegfin[k], '--', color=colours[i])
        plt.xlabel('Chemical Potential (eV)', fontsize=12)
        plt.ylabel('Seebeck Coefficient ($\mu$V/K)', fontsize=12)
        plt.xlim(minpot, maxpot)
        plt.axhline(0, color='k')
        plt.legend(loc='upper left', bbox_to_anchor=(1, 1), fontsize=12)
        i = 1+i
    plt.title('MultiSeebeck ' + str(n.temp[k]) + ' K')
    plt.savefig('multiseebeck' + time.strftime("%Y-%m-%d_%H%M%S") +
                '.jpg', format='jpg', dpi=100, bbox_inches='tight')


#-------------------------------------SIGMA-----------------------------------#

def plot_cry_sigma_potential(sigma_obj):
    """
    Plot the electrical conductivity as a function of chemical potential.

    Args:
        sigma_obj (object): Sigma object containing the data for electrical conductivity.
        save_to_file (bool, optional): If True, saves the plot to a file. Default is False.

    Returns:
        None

    Notes:
        - Prompts the user to choose the direction to plot among S_xx, S_xy, S_xz, S_yy, S_yz, S_zz.
        - Plots the electrical conductivity as a function of chemical potential for each temperature.
        - Distinguishes between n-type and p-type conduction with dashed and solid lines, respectively.
        - If save_to_file is True, saves the plot to a file named 'sigma_potential_different_T_YYYY-MM-DD_HHMMSS.jpg'.

    """
    import sys
    import time

    import matplotlib.pyplot as plt
    import numpy as np

    case = input(
        'Please, choose the direction you want to plot. \nYou can choose among S_xx, S_xy, S_xz, S_yy, S_yz, S_zz\n')

    case = case.lower().replace('_', '')

    if case.isalpha() == True:
        pass
    else:
        sys.exit('Please, select a valid chioce')

    if case == 'sxx':
        col = 3
    elif case == 'sxy':
        col = 4
    elif case == 'sxz':
        col = 5
    elif case == 'syy':
        col = 6
    elif case == 'syz':
        col = 7
    elif case == 'szz':
        col = 8
    else:
        sys.exit('please, choose a valid chioce')

    vol = sigma_obj.volume

    x = []
    for k in range(0, len(sigma_obj.all_data)):
        x.append(np.array(sigma_obj.all_data[k].apply(
            lambda x: float(x.split()[0]))))

    carrier = []
    for k in range(0, len(sigma_obj.all_data)):
        carrier.append(np.array(sigma_obj.all_data[k].apply(
            lambda x: (float(x.split()[2])/vol))))

    y = []
    for k in range(0, len(sigma_obj.all_data)):
        y.append(np.array(sigma_obj.all_data[k].apply(
            lambda x: float(x.split()[col]))))

    yneg = []
    ypos = []
    xpos = []
    xneg = []
    yposfin = []
    xposfin = []
    ynegfin = []
    xnegfin = []

    for k in range(0, len(sigma_obj.all_data)):
        for j in range(0, len(x[k])):
            if carrier[k][j] >= 0:
                xpos.append(x[k][j])
                ypos.append(y[k][j])
            else:
                xneg.append(x[k][j])
                yneg.append(y[k][j])
        yposfin.append(ypos)
        ynegfin.append(yneg)
        xposfin.append(xpos)
        xnegfin.append(xneg)
        xpos = []
        ypos = []
        xneg = []
        yneg = []

    print('To differentiate transport coefficients due to n-type or p-type conduction (electrons or holes as majority carriers) dashed and solid lines are used, respectively.')
    colours = []
    colours = ['royalblue', 'orange', 'green', 'red',
               'purple', 'brown', 'pink', 'grey', 'olive', 'cyan']
    endx = []
    endy = []

    for k in range(0, len(sigma_obj.all_data)):
        endx = [xposfin[k][-1], xnegfin[k][0]]
        endy = [yposfin[k][-1], ynegfin[k][0]]
        plt.figure()
        plt.plot(endx, endy, color=colours[k])
        plt.plot(xposfin[k], yposfin[k], color=colours[k],
                 label=str(sigma_obj.temp[k])+' K')
        plt.plot(xnegfin[k], ynegfin[k], '--', color=colours[k])
        plt.xlabel('Chemical Potential (eV)', fontsize=12)
        plt.ylabel('Electrical Conductivity (S/m)', fontsize=12)
        plt.axhline(0, color='k')
        plt.title('Sigma at '+str(sigma_obj.temp[k]) + 'K')
        plt.legend(loc='upper left', fontsize=12)
        plt.savefig('sigma_potential_at_' + str(sigma_obj.temp[k]) + 'K___' + time.strftime(
            "%Y-%m-%d_%H%M%S") + '.jpg', format='jpg', dpi=600, bbox_inches='tight')
        plt.show()

    for k in range(0, len(sigma_obj.all_data)):
        endx = [xposfin[k][-1], xnegfin[k][0]]
        endy = [yposfin[k][-1], ynegfin[k][0]]
        plt.plot(endx, endy, color=colours[k])
        plt.plot(xposfin[k], yposfin[k], color=colours[k],
                 label=str(sigma_obj.temp[k])+' K')
        plt.plot(xnegfin[k], ynegfin[k], '--', color=colours[k])
        plt.xlabel('Chemical Potential (eV)', fontsize=12)
        plt.ylabel('Electrical Conductivity (S/m)', fontsize=12)
        plt.title('Sigma at different T')
        plt.axhline(0, color='k')
        plt.legend(loc='upper left', bbox_to_anchor=(1, 1), fontsize=12)
    plt.savefig('sigma_potential_different_T_' + time.strftime("%Y-%m-%d_%H%M%S") +
                '.jpg', format='jpg', dpi=100, bbox_inches='tight')

    # if save_to_file != False:
    #     save_plot(save_to_file)


def plot_cry_sigma_carrier(sigma_obj):
    """
    Plot the electrical conductivity as a function of charge carrier concentration.

    Args:
        sigma_obj: Sigma object containing the data for the electrical conductivity.
        save_to_file (optional): If True, saves the plot to a file. Default is False.

    Returns:
        None

    Notes:
        - Prompts the user to choose the direction to plot among S_xx, S_xy, S_xz, S_yy, S_yz, S_zz.
        - Plots the electrical conductivity as a function of charge carrier concentration for each temperature, distinguishing between n-type and p-type conduction.
        - If save_to_file is True, saves the plot to a file named 'sigma_carrier_at_T_K___YYYY-MM-DD_HHMMSS.jpg' for each temperature, and 'sigma_carrier_different_T_YYYY-MM-DD_HHMMSS.jpg' for all temperatures combined.
    """
    import sys
    import time

    import matplotlib.pyplot as plt
    import numpy as np

    case = input(
        'Please, choose the direction you want to plot. \nYou can choose among S_xx, S_xy, S_xz, S_yy, S_yz, S_zz\n')

    case = case.lower().replace('_', '')

    if case.isalpha() == True:
        pass
    else:
        sys.exit('Please, select a valid chioce')

    if case == 'sxx':
        col = 3
    elif case == 'sxy':
        col = 4
    elif case == 'sxz':
        col = 5
    elif case == 'syy':
        col = 6
    elif case == 'syz':
        col = 7
    elif case == 'szz':
        col = 8
    else:
        sys.exit('please, choose a valid chioce')

    vol = sigma_obj.volume

    x = []
    for k in range(0, len(sigma_obj.all_data)):
        x.append(np.array(sigma_obj.all_data[k].apply(
            lambda x: (float(x.split()[2])/vol))))

    y = []
    for k in range(0, len(sigma_obj.all_data)):
        y.append(np.array(sigma_obj.all_data[k].apply(
            lambda x: float(x.split()[col]))))

    yneg = []
    ypos = []
    xpos = []
    xneg = []
    yposfin = []
    xposfin = []
    ynegfin = []
    xnegfin = []

    for k in range(0, len(sigma_obj.all_data)):
        for j in range(0, len(x[k])):
            if x[k][j] >= 0:
                xpos.append(x[k][j])
                ypos.append(y[k][j])
            else:
                xneg.append(x[k][j])
                yneg.append(y[k][j])
        yposfin.append(ypos)
        ynegfin.append(yneg)
        xposfin.append(xpos)
        xnegfin.append(xneg)
        xpos = []
        ypos = []
        xneg = []
        yneg = []

    print('To differentiate transport coefficients due to n-type or p-type conduction (electrons or holes as majority carriers) dashed and solid lines are used, respectively.')

    colours = []
    colours = ['royalblue', 'orange', 'green', 'red',
               'purple', 'brown', 'pink', 'grey', 'olive', 'cyan']

    for k in range(0, len(sigma_obj.all_data)):
        endx = [xposfin[k][-1], xnegfin[k][0]]
        endy = [yposfin[k][-1], ynegfin[k][0]]
        plt.figure()
        plt.plot(endx, endy, color=colours[k])
        plt.plot(xposfin[k], yposfin[k], color=colours[k],
                 label=str(sigma_obj.temp[k])+' K')
        plt.plot(abs(np.array(xnegfin[k])), ynegfin[k], '--', color=colours[k])
        plt.xlabel('Charge Carrier Concentration (cm$^{-3}$)', fontsize=12)
        plt.ylabel('Electrical Conductivity (S/m)', fontsize=12)
        plt.axhline(0, color='k')
        plt.title('Sigma at ' + str(sigma_obj.temp[k]) + 'K')
        plt.legend(loc='upper left', fontsize=12)
        plt.xscale('log')
        plt.savefig('sigma_carrier_at_' + str(sigma_obj.temp[k]) + 'K___' + time.strftime(
            "%Y-%m-%d_%H%M%S") + '.jpg', format='jpg', dpi=600, bbox_inches='tight')
        plt.show()

    for k in range(0, len(sigma_obj.all_data)):
        endx = [xposfin[k][-1], xnegfin[k][0]]
        endy = [yposfin[k][-1], ynegfin[k][0]]
        plt.plot(endx, endy, color=colours[k])
        plt.plot(xposfin[k], yposfin[k], color=colours[k],
                 label=str(sigma_obj.temp[k])+' K')
        plt.plot(abs(np.array(xnegfin[k])), ynegfin[k], '--', color=colours[k])
        plt.xlabel('Charge Carrier Concentration (cm$^{-3}$)', fontsize=12)
        plt.ylabel('Electrical Conductivity (S/m)', fontsize=12)
        plt.title('Sigma at different T')
        plt.axhline(0, color='k')
        plt.legend(loc='upper left', bbox_to_anchor=(1, 1), fontsize=12)
        plt.xscale('log')
    plt.savefig('sigma_carrier_different_T_' + time.strftime("%Y-%m-%d_%H%M%S") +
                '.jpg', format='jpg', dpi=100, bbox_inches='tight')

    # if save_to_file != False:
    #     save_plot(save_to_file)


def plot_cry_multisigma(*sigma):
    """
    Plot the multisigma conductivity for different temperatures.

    Args:
        *sigma: Variable number of sigma objects containing the data for the conductivity.

    Returns:
        None

    Notes:
        - Prompts the user to input the index of the temperature to plot.
        - Prompts the user to input the lower and higher values of chemical potential to plot in eV.
        - Prompts the user to choose the direction to plot among S_xx, S_xy, S_xz, S_yy, S_yz, S_zz.
        - Plots the multisigma conductivity for each sigma object.
        - Differentiates transport coefficients due to n-type or p-type conduction using dashed and solid lines.
        - Saves the plot to a file named 'multisigmaYYYY-MM-DD_HHMMSS.jpg', where YYYY-MM-DD_HHMMSS represents the current date and time.
    """
    import sys
    import time

    import matplotlib.pyplot as plt
    import numpy as np

    k = int(input(
        'Insert the index of temperature you want to plot \n(i.e. if your temperature are [T1, T2, T3] indexes are [0, 1, 2])'))
    minpot = float(
        input('Insert the lower value of chemical potential you want to plot in eV'))
    maxpot = float(
        input('Inser the higher value of chemical potential you want to plot in eV'))

    case = input(
        'Please, choose the direction you want to plot. \nYou can choose among S_xx, S_xy, S_xz, S_yy, S_yz, S_zz\n')

    case = case.lower().replace('_', '')

    if case.isalpha() == True:
        pass
    else:
        sys.exit('Please, select a valid chioce')

    if case == 'sxx':
        col = 3
    elif case == 'sxy':
        col = 4
    elif case == 'sxz':
        col = 5
    elif case == 'syy':
        col = 6
    elif case == 'syz':
        col = 7
    elif case == 'szz':
        col = 8

    else:
        sys.exit('please, choose a valid chioce')

    i = 0
    print('To differentiate transport coefficients due to n-type or p-type conduction (electrons or holes as majority carriers) dashed and solid lines are used, respectively.')
    for n in sigma:
        vol = n.volume

        x = []
        for kq in range(0, len(n.all_data)):
            x.append(np.array(n.all_data[kq].apply(
                lambda x: float(x.split()[0]))))

        carrier = []
        for kq in range(0, len(n.all_data)):
            carrier.append(np.array(n.all_data[kq].apply(
                lambda x: (float(x.split()[2])/vol))))

        y = []
        for kq in range(0, len(n.all_data)):
            y.append(np.array(n.all_data[kq].apply(
                lambda x: float(x.split()[col]))))

        yneg = []
        ypos = []
        xpos = []
        xneg = []
        yposfin = []
        xposfin = []
        ynegfin = []
        xnegfin = []

        for kq in range(0, len(n.all_data)):
            for j in range(0, len(x[kq])):
                if carrier[kq][j] >= 0:
                    xpos.append(x[kq][j])
                    ypos.append(y[kq][j])
                else:
                    xneg.append(x[kq][j])
                    yneg.append(y[kq][j])
            yposfin.append(ypos)
            ynegfin.append(yneg)
            xposfin.append(xpos)
            xnegfin.append(xneg)
            xpos = []
            ypos = []
            xneg = []
            yneg = []

        colours = []
        colours = ['royalblue', 'orange', 'green', 'red',
                   'purple', 'brown', 'pink', 'grey', 'olive', 'cyan']
        endx = []
        endy = []

        endx = [xposfin[k][-1], xnegfin[k][0]]
        endy = [yposfin[k][-1], ynegfin[k][0]]
        plt.plot(endx, endy, color=colours[i])
        plt.plot(xposfin[k], yposfin[k], color=colours[i], label=str(n.title))
        plt.plot(xnegfin[k], ynegfin[k], '--', color=colours[i])
        plt.xlabel('Chemical Potential (eV)', fontsize=12)
        plt.ylabel('Electrical Conductivity (S/m)', fontsize=12)
        plt.axhline(0, color='k')
        plt.legend(loc='upper left', bbox_to_anchor=(1, 1), fontsize=12)
        plt.xlim(minpot, maxpot)
        i = 1+i
    plt.title('MultiSigma ' + str(sigma[0].temp[k]) + ' K')
    plt.savefig('multisigma' + time.strftime("%Y-%m-%d_%H%M%S") +
                '.jpg', format='jpg', dpi=100, bbox_inches='tight')


#--------------------------------POWERFACTOR----------------------------------#

def plot_cry_powerfactor_potential(seebeck_obj, sigma_obj):
    """
    Plot the power factor for different potentials.

    Args:
        seebeck_obj: Seebeck object containing the data for the Seebeck coefficient.
        sigma_obj: Sigma object containing the data for the electrical conductivity.
        save_to_file (optional): If True, saves the plot to a file. Default is False.

    Returns:
        None

    Notes:
        - Prompts the user to choose the direction to plot among PF_xx, PF_xy, PF_xz, PF_yx, PF_yy, PF_yz, PF_yz, PF_zx, PF_zy, PF_zz.
        - Calculates the power factor using the Seebeck coefficient and electrical conductivity data for each temperature.
        - Plots the power factor for each temperature as a function of the chemical potential, distinguishing between n-type and p-type conduction.
        - If save_to_file is True, saves the plot to a file named 'powerfactor_potential_at_T_K___YYYY-MM-DD_HHMMSS.jpg' for each temperature, and 'powerfactor_potential_different_T_YYYY-MM-DD_HHMMSS.jpg' for all temperatures combined.
    """
    import sys
    import time

    import matplotlib.pyplot as plt
    import numpy as np

    case = input(
        'Please, choose the direction you want to plot. \nYou can choose among PF_xx, PF_xy, PF_xz, PF_yx, PF_yy, PF_yz, PF_yz, PF_zx, PF_zy, PF_zz\n')

    case = case.lower().replace('_', '')

    if case.isalpha() == True:
        pass
    else:
        sys.exit('Please, select a valid chioce')

    if case == 'pfxx':
        col = 3
    elif case == 'pfxy':
        col = 4
    elif case == 'pfxz':
        col = 5
    elif case == 'pfyx':
        col = 6
    elif case == 'pfyy':
        col = 7
    elif case == 'pfyz':
        col = 8
    elif case == 'pfzx':
        col = 9
    elif case == 'pfzy':
        col = 10
    elif case == 'pfzz':
        col = 11
    else:
        sys.exit('please, choose a valid chioce')

    if case == 'pfxx':
        cols = 3
    elif case == 'pfxy':
        cols = 4
    elif case == 'pfxz':
        cols = 5
    elif case == 'pfyx':
        cols = 4
    elif case == 'pfyy':
        cols = 6
    elif case == 'pfyz':
        cols = 7
    elif case == 'pfzx':
        cols = 5
    elif case == 'pfzy':
        cols = 7
    elif case == 'pfzz':
        cols = 8
    else:
        sys.exit('please, choose a valid chioce')

    x = []
    for k in range(0, len(seebeck_obj.all_data)):
        x.append(np.array(seebeck_obj.all_data[k].apply(
            lambda x: float(x.split()[0]))))

    vol = sigma_obj.volume
    carrier = []

    yse = []
    for k in range(0, len(seebeck_obj.all_data)):
        yse.append(np.array(seebeck_obj.all_data[k].apply(
            lambda x: float(x.split()[col]))))

    ysi = []
    for k in range(0, len(sigma_obj.all_data)):
        ysi.append(np.array(sigma_obj.all_data[k].apply(
            lambda x: float(x.split()[cols]))))

    carrier = []
    for k in range(0, len(seebeck_obj.all_data)):
        carrier.append(np.array(seebeck_obj.all_data[k].apply(
            lambda x: (float(x.split()[2])/vol))))

    ysineg = []
    ysipos = []
    xsipos = []
    xsineg = []
    ysiposfin = []
    xsiposfin = []
    ysinegfin = []
    xsinegfin = []

    yseneg = []
    ysepos = []
    xsepos = []
    xseneg = []
    yseposfin = []
    xseposfin = []
    ysenegfin = []
    xsenegfin = []

    for k in range(0, len(seebeck_obj.all_data)):
        for j in range(0, len(carrier[k])):
            if carrier[k][j] >= 0:
                xsipos.append(x[k][j])
                ysipos.append(ysi[k][j])
            else:
                xsineg.append(x[k][j])
                ysineg.append(ysi[k][j])
        ysiposfin.append(np.array(ysipos))
        ysinegfin.append(np.array(ysineg))
        xsiposfin.append(np.array(xsipos))
        xsinegfin.append(np.array(xsineg))
        xsipos = []
        ysipos = []
        xsineg = []
        ysineg = []

    for k in range(0, len(seebeck_obj.all_data)):
        for j in range(0, len(carrier[k])):
            if carrier[k][j] >= 0:
                xsepos.append(x[k][j])
                ysepos.append(yse[k][j])
            else:
                xseneg.append(x[k][j])
                yseneg.append(yse[k][j])

        yseposfin.append(np.array(ysepos))
        ysenegfin.append(np.array(yseneg))
        xseposfin.append(np.array(xsepos))
        xsenegfin.append(np.array(xseneg))
        xsepos = []
        ysepos = []
        xseneg = []
        yseneg = []

    pf_meta_pos = []
    for i in range(0, len(yseposfin)):
        pf_meta_pos.append(yseposfin[i]*yseposfin[i])

    pf_pos = []
    for i in range(0, len(pf_meta_pos)):
        pf_pos.append(pf_meta_pos[i] * ysiposfin[i])

    pf_meta_neg = []
    for i in range(0, len(ysenegfin)):
        pf_meta_neg.append(ysenegfin[i] * ysenegfin[i])

    pf_neg = []
    for i in range(0, len(pf_meta_neg)):
        pf_neg.append(pf_meta_neg[i] * ysinegfin[i])

    print('To differentiate transport coefficients due to n-type or p-type conduction (electrons or holes as majority carriers) dashed and solid lines are used, respectively.')

    colours = []
    colours = ['royalblue', 'orange', 'green', 'red',
               'purple', 'brown', 'pink', 'grey', 'olive', 'cyan']

    for k in range(0, len(seebeck_obj.all_data)):
        endx = [xsiposfin[k][-1], xsinegfin[k][0]]
        endy = [pf_pos[k][-1], pf_neg[k][0]]
        plt.figure()
        plt.plot(endx, endy, color=colours[k])
        plt.plot(xsiposfin[k], pf_pos[k], color=colours[k],
                 label=str(seebeck_obj.temp[k])+' K')
        plt.plot(xsinegfin[k], pf_neg[k], '--', color=colours[k])
        plt.xlabel('Chemical Potential (eV)', fontsize=12)
        plt.ylabel('Power Factor (10$^{-12}$WK$^{-2}$m$^{-1}$)', fontsize=12)
        plt.axhline(0, color='k')
        plt.title('Power Factor at ' + str(seebeck_obj.temp[k]) + ' K')
        plt.legend(loc='upper left', fontsize=12)
        plt.show()

    from matplotlib.pyplot import figure

    figure(figsize=(7, 7))
    for k in range(0, len(seebeck_obj.all_data)):
        endx = [xsiposfin[k][-1], xsinegfin[k][0]]
        endy = [pf_pos[k][-1], pf_neg[k][0]]
        plt.plot(endx, endy, color=colours[k])
        plt.plot(xsiposfin[k], pf_pos[k], color=colours[k],
                 label=str(seebeck_obj.temp[k])+' K')
        plt.plot(xsinegfin[k], pf_neg[k], '--', color=colours[k])
        plt.xlabel('Chemical Potential (eV)', fontsize=12)
        plt.axhline(0, color='k')
        plt.legend(loc='upper left', bbox_to_anchor=(1, 1), fontsize=12)
        plt.title('Power Factor at different T')

    plt.savefig('powerfactor_potential_different_T_' + time.strftime(
        "%Y-%m-%d_%H%M%S") + '.jpg', format='jpg', dpi=100, bbox_inches='tight')
    # if save_to_file != False:
    #     save_plot(save_to_file)


def plot_cry_powerfactor_carrier(seebeck_obj, sigma_obj):
    """
    Plot the power factor for different charge carrier concentrations.

    Args:
        seebeck_obj: Seebeck object containing the data for the Seebeck coefficient.
        sigma_obj: Sigma object containing the data for the electrical conductivity.
        save_to_file (optional): If True, saves the plot to a file. Default is False.

    Returns:
        None

    Notes:
        - Prompts the user to choose the direction to plot among PF_xx, PF_xy, PF_xz, PF_yx, PF_yy, PF_yz, PF_yz, PF_zx, PF_zy, PF_zz.
        - Calculates the power factor using the Seebeck coefficient and electrical conductivity data for each temperature.
        - Plots the power factor for each temperature as a function of the charge carrier concentration, distinguishing between n-type and p-type conduction.
        - If save_to_file is True, saves the plot to a file named 'powerfactor_carrier_at_T_K___YYYY-MM-DD_HHMMSS.jpg' for each temperature, and 'powerfactor_carrier_different_T_YYYY-MM-DD_HHMMSS.jpg' for all temperatures combined.
    """
    import sys
    import time

    import matplotlib.pyplot as plt
    import numpy as np

    case = input(
        'Please, choose the direction you want to plot. \nYou can choose among PF_xx, PF_xy, PF_xz, PF_yx, PF_yy, PF_yz, PF_yz, PF_zx, PF_zy, PF_zz\n')

    case = case.lower().replace('_', '')

    if case.isalpha() == True:
        pass
    else:
        sys.exit('Please, select a valid chioce')

    if case == 'pfxx':
        col = 3
    elif case == 'pfxy':
        col = 4
    elif case == 'pfxz':
        col = 5
    elif case == 'pfyx':
        col = 6
    elif case == 'pfyy':
        col = 7
    elif case == 'pfyz':
        col = 8
    elif case == 'pfzx':
        col = 9
    elif case == 'pfzy':
        col = 10
    elif case == 'pfzz':
        col = 11
    else:
        sys.exit('please, choose a valid chioce')

    if case == 'pfxx':
        cols = 3
    elif case == 'pfxy':
        cols = 4
    elif case == 'pfxz':
        cols = 5
    elif case == 'pfyx':
        cols = 4
    elif case == 'pfyy':
        cols = 6
    elif case == 'pfyz':
        cols = 7
    elif case == 'pfzx':
        cols = 5
    elif case == 'pfzy':
        cols = 7
    elif case == 'pfzz':
        cols = 8
    else:
        sys.exit('please, choose a valid chioce')

    vol = sigma_obj.volume

    x = []
    for k in range(0, len(sigma_obj.all_data)):
        x.append(np.array(sigma_obj.all_data[k].apply(
            lambda x: (float(x.split()[2])/vol))))

    yse = []
    for k in range(0, len(seebeck_obj.all_data)):
        yse.append(np.array(seebeck_obj.all_data[k].apply(
            lambda x: float(x.split()[col]))))

    ysi = []
    for k in range(0, len(sigma_obj.all_data)):
        ysi.append(np.array(sigma_obj.all_data[k].apply(
            lambda x: float(x.split()[cols]))))

    pf_meta = []
    for i in range(0, len(yse)):
        pf_meta.append(yse[i] * yse[i])

    pf = []
    for i in range(0, len(pf_meta)):
        pf.append(pf_meta[i] * ysi[i])

    ysineg = []
    ysipos = []
    xsipos = []
    xsineg = []
    ysiposfin = []
    xsiposfin = []
    ysinegfin = []
    xsinegfin = []

    yseneg = []
    ysepos = []
    xsepos = []
    xseneg = []
    yseposfin = []
    xseposfin = []
    ysenegfin = []
    xsenegfin = []

    for k in range(0, len(seebeck_obj.all_data)):
        for j in range(0, len(x[k])):
            if x[k][j] >= 0:
                xsipos.append(x[k][j])
                ysipos.append(ysi[k][j])
            else:
                xsineg.append(x[k][j])
                ysineg.append(ysi[k][j])
        ysiposfin.append(np.array(ysipos))
        ysinegfin.append(np.array(ysineg))
        xsiposfin.append(np.array(xsipos))
        xsinegfin.append(np.array(xsineg))
        xsipos = []
        ysipos = []
        xsineg = []
        ysineg = []

    for k in range(0, len(seebeck_obj.all_data)):
        for j in range(0, len(x[k])):
            if x[k][j] >= 0:
                xsepos.append(x[k][j])
                ysepos.append(yse[k][j])
            else:
                xseneg.append(x[k][j])
                yseneg.append(yse[k][j])
        yseposfin.append(np.array(ysepos))
        ysenegfin.append(np.array(yseneg))
        xseposfin.append(np.array(xsepos))
        xsenegfin.append(np.array(xseneg))
        xsepos = []
        ysepos = []
        xseneg = []
        yseneg = []

    pf_meta_pos = []
    for i in range(0, len(yseposfin)):
        pf_meta_pos.append(yseposfin[i]*yseposfin[i])

    pf_pos = []
    for i in range(0, len(pf_meta_pos)):
        pf_pos.append(pf_meta_pos[i] * ysiposfin[i])

    pf_meta_neg = []
    for i in range(0, len(ysenegfin)):
        pf_meta_neg.append(ysenegfin[i] * ysenegfin[i])

    pf_neg = []
    for i in range(0, len(pf_meta_neg)):
        pf_neg.append(pf_meta_neg[i] * ysinegfin[i])

    print('To differentiate transport coefficients due to n-type or p-type conduction (electrons or holes as majority carriers) dashed and solid lines are used, respectively.')

    colours = []
    colours = ['royalblue', 'orange', 'green', 'red',
               'purple', 'brown', 'pink', 'grey', 'olive', 'cyan']

    from matplotlib.pyplot import figure

    for k in range(0, len(seebeck_obj.all_data)):
        endx = [xsiposfin[k][-1], xsinegfin[k][0]]
        endy = [pf_pos[k][-1], pf_neg[k][0]]
        plt.figure()
        plt.plot(endx, endy, color=colours[k])
        plt.plot(xsiposfin[k], pf_pos[k], color=colours[k],
                 label=str(seebeck_obj.temp[k])+' K')
        plt.plot(abs(xsinegfin[k]), pf_neg[k], '--', color=colours[k])
        plt.xlabel('Charge Carrier Concentration (cm$^{-3}$)', fontsize=12)
        plt.ylabel('Power Factor (10$^{-12}$WK$^{-2}$m$^{-1}$)', fontsize=12)
        plt.axhline(0, color='k')
        plt.title('Power Factor at ' + str(seebeck_obj.temp[k]) + ' K')
        plt.legend(loc='upper left', fontsize=12)
        plt.xscale('log')
        plt.savefig('powerfactor_carrier_at_' + str(seebeck_obj.temp[k]) + 'K___' + time.strftime(
            "%Y-%m-%d_%H%M%S") + '.jpg', format='jpg', dpi=600, bbox_inches='tight')
        plt.show()

    from matplotlib.pyplot import figure
    figure(figsize=(7, 7))
    for k in range(0, len(seebeck_obj.all_data)):
        endx = [xsiposfin[k][-1], xsinegfin[k][0]]
        endy = [pf_pos[k][-1], pf_neg[k][0]]
        plt.plot(endx, endy, color=colours[k])
        plt.plot(xsiposfin[k], pf_pos[k], color=colours[k],
                 label=str(seebeck_obj.temp[k])+' K')
        plt.plot(abs(xsinegfin[k]), pf_neg[k], '--', color=colours[k])
        plt.xlabel('Charge Carrier Concentration (cm$^{-3}$)', fontsize=12)
        plt.ylabel('Power Factor (10$^{-12}$WK$^{-2}$m$^{-1}$)', fontsize=12)
        plt.title('Power Factor at different T')
        plt.axhline(0, color='k')
        plt.legend(loc='upper left', bbox_to_anchor=(1, 1), fontsize=12)
        plt.xscale('log')
    plt.savefig('powerfactor_carrier_different_T_' + time.strftime("%Y-%m-%d_%H%M%S") +
                '.jpg', format='jpg', dpi=100, bbox_inches='tight')
    # plt.show()

    # if save_to_file != False:
    #     save_plot(save_to_file)

#-------------------------------------ZT--------------------------------------#


def plot_cry_zt(seebeck_obj, sigma_obj):
    """
    Plot the ZT value for different temperatures.

    Args:
        seebeck_obj: Seebeck object containing the data for the Seebeck coefficient.
        sigma_obj: Sigma object containing the data for the electrical conductivity.
        save_to_file (optional): If True, saves the plot to a file. Default is False.

    Returns:
        None

    Notes:
        - Prompts the user to input the value of ktot in W-1K-1m-1.
        - Prompts the user to choose the direction to plot among ZT_xx, ZT_xy, ZT_xz, ZT_yx, ZT_yy, ZT_yz, ZT_yz, ZT_zx, ZT_zy, ZT_zz.
        - Calculates the ZT value using the Seebeck coefficient and electrical conductivity data.
        - Plots the ZT value for each temperature as a function of the chemical potential.
        - If save_to_file is True, saves the plot to a file named 'zt_at_T_K___YYYY-MM-DD_HHMMSS.jpg' for each temperature, and 'zt_different_T_YYYY-MM-DD_HHMMSS.jpg' for all temperatures combined.
    """
    import sys
    import time

    import matplotlib.pyplot as plt
    import numpy as np

    ktot = float(input(
        'Please insert the value of ktot in W-1K-1m-1'))
    case = input(
        'Please, choose the direction you want to plot. \nYou can choose among ZT_xx, ZT_xy, ZT_xz, ZT_yx, ZT_yy, ZT_yz, ZT_yz, ZT_zx, ZT_zy, ZT_zz\n')

    case = case.lower().replace('_', '')

    if case.isalpha() == True:
        pass
    else:
        sys.exit('Please, select a valid chioce')

    if case == 'ztxx':
        col = 3
    elif case == 'ztxy':
        col = 4
    elif case == 'ztxz':
        col = 5
    elif case == 'ztyx':
        col = 6
    elif case == 'ztyy':
        col = 7
    elif case == 'ztyz':
        col = 8
    elif case == 'ztzx':
        col = 9
    elif case == 'ztzy':
        col = 10
    elif case == 'ztzz':
        col = 11
    else:
        sys.exit('please, choose a valid chioce')

    if case == 'ztxx':
        cols = 3
    elif case == 'ztxy':
        cols = 4
    elif case == 'ztxz':
        cols = 5
    elif case == 'ztyx':
        cols = 4
    elif case == 'ztyy':
        cols = 6
    elif case == 'ztyz':
        cols = 7
    elif case == 'ztzx':
        cols = 5
    elif case == 'ztzy':
        cols = 7
    elif case == 'ztzz':
        cols = 8
    else:
        sys.exit('please, choose a valid chioce')

    x = []
    for k in range(0, len(seebeck_obj.all_data)):
        x.append(np.array(seebeck_obj.all_data[k].apply(
            lambda x: float(x.split()[0]))))

    yse = []
    for k in range(0, len(seebeck_obj.all_data)):
        yse.append(np.array(seebeck_obj.all_data[k].apply(
            lambda x: float(x.split()[col]))))

    ysi = []
    for k in range(0, len(sigma_obj.all_data)):
        ysi.append(np.array(sigma_obj.all_data[k].apply(
            lambda x: float(x.split()[cols]))))

    pf_meta = []
    for i in range(0, len(yse)):
        pf_meta.append(yse[i] * yse[i])

    pf = []
    for i in range(0, len(pf_meta)):
        pf.append(pf_meta[i] * ysi[i])

    zt = []
    for i in range(0, len(pf_meta)):
        zt.append((pf[i] * seebeck_obj.temp[i])/ktot)

    for k in range(0, len(seebeck_obj.all_data)):
        plt.figure()
        plt.plot(x[k], pf[k], label=str(seebeck_obj.temp[k])+' K')
        plt.xlabel('Chemical Potential (eV)', fontsize=12)
        plt.ylabel('ZT', fontsize=12)
        plt.axhline(0, color='k')
        plt.title('ZT at ' + str(seebeck_obj.temp[k]) + ' K')
        plt.legend(loc='upper left', fontsize=12)
        plt.savefig('zt_at_' + str(seebeck_obj.temp[k]) + 'K___' + time.strftime(
            "%Y-%m-%d_%H%M%S") + '.jpg', format='jpg', dpi=600, bbox_inches='tight')
        plt.show()

    for k in range(0, len(seebeck_obj.all_data)):
        plt.plot(x[k], pf[k], label=str(seebeck_obj.temp[k])+' K')
        plt.xlabel('Chemical Potential (eV)', fontsize=12)
        plt.ylabel('ZT', fontsize=12)
        plt.title('ZT at different T')
        plt.axhline(0, color='k')
        plt.legend(loc='upper left', bbox_to_anchor=(1, 1), fontsize=12)
    plt.savefig('zt_different_T_' + time.strftime("%Y-%m-%d_%H%M%S") +
                '.jpg', format='jpg', dpi=100, bbox_inches='tight')
    # if save_to_file != False:
    #     save_plot(save_to_file)


##############################################################################
#                                                                            #
#                             ELASTIC PROPERTIES                             #
#                                                                            #
##############################################################################

#--------------------------------YOUNG MODULUS--------------------------------#

def plot_cry_young(theta, phi, S):
    """
    Compute Young's modulus for each direction of the space (i.e., each pair
    of theta and phi angles).

    Args:
        theta (float): Theta value.
        phi (float): Phi value.
        S (numpy.ndarray): Compliance matrix.

    Returns:
        float: Young's modulus values.

    Notes:
        - This function is intended to be called by cry_ela_plot
    """
    import numpy as np

    # C2V = Matrix to refer the Cartesian into Voigt's notation
    # Observe that the matrix should be written as is shown below
    # C2V = np.array([[1,6,5],[6,2,4],[5,4,3]])
    # Since python start counting from zero all numbers must be subtracted by 1
    C2V = np.array(
        [
            [0, 5, 4],
            [5, 1, 3],
            [4, 3, 2]
        ]
    )
    # print("The Matrix to convert Cartesian into Voigs Notation: \n", C2V)
    # creating the 1x3 vector "a"
    a = np.array(
        [
            np.sin(theta) * np.cos(phi),
            np.sin(theta) * np.sin(phi),
            np.cos(theta),
        ]
    )
    # e is a pseudo Young modulus value folowing the relation 1/e
    e = 0.0
    # i,j,k,l are updatable indices refering to cartesian notation that
    # will be converted by C2V into Voigt's
    for i in range(3):
        for j in range(3):
            v = C2V[i, j]
            for k in range(3):
                for l in range(3):
                    u = C2V[k, l]
                    # rf is a factor that must be multipled by the compliance element if
                    # certain conditions are satisfied
                    rf = 1
                    if v >= 3 and u >= 3:
                        rf = 4
                    if v >= 3 and u < 3:
                        rf = 2
                    if u >= 3 and v < 3:
                        rf = 2

                    rtmp = a[i] * a[j] * a[k] * a[l] * (S[v, u] / rf)
                    e = e + rtmp
    E_tmp = 1 / e  # is the Young Modulus of each cycle
    return E_tmp

#----------------------------COMPRESSION PROPERTIES---------------------------#


def plot_cry_comp(theta, phi, S):
    """
    Compute linear compressibility for each direction of the space (i.e., each
    pair of theta and phi angles).

    Args:
        theta (float): Theta value.
        phi (float): Phi value.
        S (numpy.ndarray): Compliance matrix.

    Returns:
        float: Linear compressibility values.

    Notes:
        - This function is intended to be called by cry_ela_plot
    """
    import numpy as np

    C2V = np.array(
        [
            [0, 5, 4],
            [5, 1, 3],
            [4, 3, 2]
        ]
    )

    a = np.array(
        [
            np.sin(theta) * np.cos(phi),
            np.sin(theta) * np.sin(phi),
            np.cos(theta),
        ]
    )
    B = 0.0

    for i in range(3):
        for j in range(3):
            v = C2V[i, j]
            for k in range(3):
                u = C2V[k, k]
                rf = 1
                if v >= 3 and u >= 3:
                    rf = 4
                if v >= 3 and u < 3:
                    rf = 2
                if u >= 3 and v < 3:
                    rf = 2

                rtmp = a[i] * a[j] * (S[v, u] / rf)
                B = B + rtmp
    return B


#--------------------------------SHEAR MODULUS--------------------------------#

def plot_cry_shear(theta_1D, phi_1D, S, ndeg, shear_choice):
    """
    For each direction of the space (i.e., for each pair
    of theta and phi angles) the shear modulus is computed for the third angle
    chi and the average, maximum and minimum values are stored.

    Args:
        theta_1D (numpy.ndarray): One-dimensional array of theta values.
        phi_1D (numpy.ndarray): One-dimensional array of phi values.
        S (numpy.ndarray): Compliance matrix.
        ndeg (int): Number of degrees for discretization.
        shear_choice (str): Type of shear property to plot. Options: "avg", "min", "max".

    Returns:
        numpy.ndarray: Shear property array.

    Notes:
        - This function is intended to be called by cry_ela_plot
    """
    import numpy as np

    C2V = np.array(
        [
            [0, 5, 4],
            [5, 1, 3],
            [4, 3, 2],
        ]
    )
    shear_chi = np.zeros(ndeg)
    shear_min = np.zeros((ndeg, ndeg))
    shear_max = np.zeros((ndeg, ndeg))
    shear_avg = np.zeros((ndeg, ndeg))
    chi_1D = np.linspace(0, 2 * np.pi, ndeg)

    for phi_idx in range(ndeg):
        phi = phi_1D[phi_idx]
        for theta_idx in range(ndeg):
            theta = theta_1D[theta_idx]
            for chi_idx in range(ndeg):
                chi = chi_1D[chi_idx]
                a = np.array(
                    [
                        np.sin(theta) * np.cos(phi),
                        np.sin(theta) * np.sin(phi),
                        np.cos(theta),
                    ]
                )
                b = np.array(
                    [
                        np.cos(theta) * np.cos(phi) * np.cos(chi)
                        - np.sin(phi) * np.sin(chi),
                        np.cos(theta) * np.sin(phi) * np.cos(chi)
                        + np.cos(phi) * np.sin(chi),
                        -np.sin(theta) * np.cos(chi),
                    ]
                )
                shear_tmp = 0
                for i in range(3):
                    for j in range(3):
                        v = C2V[i, j]
                        for k in range(3):
                            for l in range(3):
                                u = C2V[k, l]
                                rf = 1
                                if v >= 3 and u >= 3:
                                    rf = 4
                                if v >= 3 and u < 3:
                                    rf = 2
                                if u >= 3 and v < 3:
                                    rf = 2
                                rtmp = a[i] * b[j] * a[k] * \
                                    b[l] * (S[v, u] / rf)
                                shear_tmp = shear_tmp + rtmp
                shear_chi[chi_idx] = 1 / (4 * shear_tmp)
            shear_min[phi_idx, theta_idx] = np.amin(shear_chi)
            shear_max[phi_idx, theta_idx] = np.amax(shear_chi)
            shear_avg[phi_idx, theta_idx] = np.mean(shear_chi)

    if shear_choice == "avg":
        return shear_avg
    if shear_choice == "min":
        return shear_min
    if shear_choice == "max":
        return shear_max


#------------------------------------POISSON RATIO----------------------------#

def plot_cry_poisson(theta_1D, phi_1D, S, ndeg, poisson_choice):
    """
    For each direction of the space (i.e., for each pair
    of theta and phi angles) the Poisson ratio is computed for the third angle
    chi and the average, maximum and minimum values are stored.

    Args:
        theta_1D (numpy.ndarray): One-dimensional array of theta values.
        phi_1D (numpy.ndarray): One-dimensional array of phi values.
        S (numpy.ndarray): Compliance matrix.
        ndeg (int): Number of degrees for discretization.
        poisson_choice (str): Type of Poisson's ratio to plot. Options: "avg", "min", "max".

    Returns:
        numpy.ndarray: Poisson's ratio array.

    Notes:
        - This function is intended to be called by cry_ela_plot
    """
    import numpy as np

    C2V = np.array(
        [
            [0, 5, 4],
            [5, 1, 3],
            [4, 3, 2],
        ]
    )
    poisson_chi = np.zeros(ndeg)
    poisson_min = np.zeros((ndeg, ndeg))
    poisson_max = np.zeros((ndeg, ndeg))
    poisson_avg = np.zeros((ndeg, ndeg))
    chi_1D = np.linspace(0, 2 * np.pi, ndeg)

    for phi_idx in range(ndeg):
        phi = phi_1D[phi_idx]
        for theta_idx in range(ndeg):
            theta = theta_1D[theta_idx]
            for chi_idx in range(ndeg):
                chi = chi_1D[chi_idx]
                a = np.array(
                    [
                        np.sin(theta) * np.cos(phi),
                        np.sin(theta) * np.sin(phi),
                        np.cos(theta),
                    ]
                )
                b = np.array(
                    [
                        np.cos(theta) * np.cos(phi) * np.cos(chi)
                        - np.sin(phi) * np.sin(chi),
                        np.cos(theta) * np.sin(phi) * np.cos(chi)
                        + np.cos(phi) * np.sin(chi),
                        -np.sin(theta) * np.cos(chi),
                    ]
                )
                poisson_num = 0
                poisson_den = 0
                for i in range(3):
                    for j in range(3):
                        v = C2V[i, j]
                        for k in range(3):
                            for l in range(3):
                                u = C2V[k, l]
                                rf = 1
                                if v >= 3 and u >= 3:
                                    rf = 4
                                if v >= 3 and u < 3:
                                    rf = 2
                                if u >= 3 and v < 3:
                                    rf = 2
                                num = (a[i] * a[j] * b[k] * b[l] * S[v, u])/rf
                                den = (a[i] * a[j] * a[k] * a[l] * S[v, u])/rf
                                poisson_num = poisson_num + num
                                poisson_den = poisson_den + den
                poisson_chi[chi_idx] = - poisson_num / poisson_den
            poisson_min[phi_idx, theta_idx] = np.amin(poisson_chi)
            poisson_max[phi_idx, theta_idx] = np.amax(poisson_chi)
            poisson_avg[phi_idx, theta_idx] = np.mean(poisson_chi)

    if poisson_choice == "avg":
        return poisson_avg
    if poisson_choice == "min":
        return poisson_min
    if poisson_choice == "max":
        return poisson_max


#----------------------------------ELASTIC------------------------------------#

def plot_cry_ela(choose, ndeg, *args, dpi=200, filetype=".png",
                 transparency=False):
    """
    Plot crystal elastic properties on the basis of the elastic tensor. A
    variable number of elastic tensors can be provided in order to get
    multiple plots in one shot, establishing a fixed color scale among them.

    Args:
        choose (str): Property to plot. Options: "young", "comp", "shear avg", 
        "shear min", "shear max", "poisson avg", "poisson min", "poisson max".
        ndeg (int): Number of degrees for discretization.
        *args: Variable number of elastic tensors.
        dpi (int, optional): Dots per inch for saving the plot. Default is 200.
        filetype (str, optional): File format of the output plot. Default is "png".
        transparency (bool, optional): Flag indicating whether to make the plot 
        background transparent. Default is False.

    Returns:
        None
    """
    import math
    import sys
    import time

    import matplotlib.pyplot as plt
    import numpy as np
    from matplotlib import animation, cm, colors
    from mpl_toolkits.mplot3d import Axes3D, axes3d

    i = 0
    R = [None] * len(args)
    tmin = []
    tmax = []

    # Compute elastic properties for each tensor -->
    for C in args:

        # Inverse of the matrix C in GPa (Compliance)
        S = np.linalg.inv(C)

        # One dimentional array of theta from 0 to pi
        theta_1D = np.linspace(0, np.pi, ndeg)
        # One dimentional array of phi from 0 to 2pi
        phi_1D = np.linspace(0, 2 * np.pi, ndeg)
        # Make a 2D array for theta and phi
        theta_2D, phi_2D = np.meshgrid(theta_1D, phi_1D)

        # Call to function
        if choose == "young":
            R[i] = plot_cry_young(theta_2D, phi_2D, S)
        elif choose == "comp":
            R[i] = plot_cry_comp(theta_2D, phi_2D, S)
        elif choose == "shear avg":
            R[i] = plot_cry_shear(theta_1D, phi_1D, S, ndeg, "avg")
        elif choose == "shear min":
            R[i] = plot_cry_shear(theta_1D, phi_1D, S, ndeg, "min")
        elif choose == "shear max":
            R[i] = plot_cry_shear(theta_1D, phi_1D, S, ndeg, "max")
        elif choose == "poisson avg":
            R[i] = plot_cry_poisson(theta_1D, phi_1D, S, ndeg, "avg")
        elif choose == "poisson min":
            R[i] = plot_cry_poisson(theta_1D, phi_1D, S, ndeg, "min")
        elif choose == "poisson max":
            R[i] = plot_cry_poisson(theta_1D, phi_1D, S, ndeg, "max")

        i += 1
    # <--

    # Find highest and lowest values -->
    for k in range(i):
        tmin.append(np.min(R[k]))
        tmax.append(np.max(R[k]))
    vmin = min(tmin)
    vmax = max(tmax)
    # <--

    # Create plot for each tensor -->
    for k in range(i):
        X = R[k] * np.sin(theta_2D) * np.cos(phi_2D)
        Y = R[k] * np.sin(theta_2D) * np.sin(phi_2D)
        Z = R[k] * np.cos(theta_2D)

        norm = colors.Normalize(vmin=vmin, vmax=vmax, clip=False)
        fig, ax = plt.subplots(subplot_kw=dict(projection="3d"))

        ax.plot_surface(
            X,
            Y,
            Z,
            rstride=1,
            cstride=1,
            facecolors=cm.jet(norm(R[k])),
            antialiased=True,
            alpha=0.75,
        )

        m = cm.ScalarMappable(cmap=cm.jet, norm=norm)
        m.set_array(R[k])
        fig.colorbar(m, shrink=0.7, location="left")

        # Make the planes transparent
        ax.xaxis.set_pane_color((1.0, 1.0, 1.0, 0.0))
        ax.yaxis.set_pane_color((1.0, 1.0, 1.0, 0.0))
        ax.zaxis.set_pane_color((1.0, 1.0, 1.0, 0.0))
        # Make the grid lines transparent
        #  ax.xaxis._axinfo["grid"]['color'] =  (1,1,1,0)
        #  ax.yaxis._axinfo["grid"]['color'] =  (1,1,1,0)
        #  ax.zaxis._axinfo["grid"]['color'] =  (1,1,1,0)
        # Fixing limits
        ax.set_xlim(-1 * np.max(R), np.max(R))
        ax.set_ylim(-1 * np.max(R), np.max(R))
        ax.set_zlim3d(-1 * np.max(R), np.max(R))
        ax.locator_params(nbins=5)  # tight=True,
        ax.set_xlabel("X")
        ax.set_ylabel("Y")
        ax.set_zlabel("Z")

        ax.set_box_aspect(aspect=(1, 1, 1))  # Fix aspect ratio

        plt.show()
        fig.savefig(choose + time.strftime("%Y-%m-%d_%H%M%S.") +
                    filetype, dpi=dpi, transparent=transparency)

        # <--


##############################################################################
#                                                                            #
#                             VIBRATIONAL PROPERTIES                         #
#                                                                            #
##############################################################################

#------------------------------------HARMONIC---------------------------------#

def plot_cry_irspec(irspec, x_unit='cm-1', y_mode='LG', figsize=None, linestyle='-',
                    linewidth=1.5, color='tab:blue', freq_range=None, int_range=None,
                    label=None):
    """Generates the IR spectra for the IRSPEC.DAT file produced by an IRSPEC calculation

    Args:
        irspec (External_unit object): Object generated by the read_cry_irspec function necessary for the plot
        x_unit (str, optional): Unit measure of the x axes. Avalilable: 'cm-1' and 'nm'. Defaults to 'cm-1'.
        y_mode (str, optional): Peak broadening modality in absorbance and reflectance. 
                                Available: 'LG'(Lorentzian-Gaussian broadening), 'V' (Voight broadening), 'RS' (Rayleigh spherical particles), 'RE' (Rayleigh with elipsoid particles), 'REFL' (Reflectance)
                                Defaults to 'LG'.
        figsize (tuple, optional): Image dimensions correspondig to matplotlib figsize. Defaults to None.
        linestyle (str/list[str], optional): linestyle corresponding to the matplotlib one it can be a list for a multiplot. Defaults to '-'.
        linewidth (float/list[float], optional): linewidth corresponding to the matplotlib one it can be a list for a multiplot. Defaults to 1.5.
        color (str/list[str], optional): Color of the spectra it can accept all matplotlib colors it can be a list for multiplots. Defaults to 'tab:blue'.
        freq_range (list, optional): Two element list [min, max], that allows to visualize the spectra in a given frequency window. Defaults to None.
        int_range (list, optional): Two element list [min, max], that allows to visualize the spectra in a given intensity window. Defaults to None.
        label (list[str], optional): List of labels for the legend of a multiplot. Defaults to None.
        save_to_file (str, optional): Filename of the spectra to be saved. Defaults to None.
        dpi (int, optional): Resolution of the saved file. Defaults to 300.
        transparency (bool, optional): Enables the transparency of the saved file background. Defaults to False.

    Raises:
        ValueError: The function raises an error when the object to be plotted does not have the required y_mode  
    """

    import sys
    import warnings

    import matplotlib.pyplot as plt
    import numpy as np

    modes = ['single', 'multi']
    accepted_y = ['LG', 'V', 'RS', 'RE', 'REFL']

    if isinstance(irspec, list):
        mode = modes[1]

        if not isinstance(linestyle, list):
            style = linestyle
            linestyle = []
            for i in enumerate(irspec):
                linestyle.append(style)

        if not isinstance(linewidth, list):
            width = linewidth
            linewidth = []
            for i in enumerate(irspec):
                linewidth.append(width)

        if not isinstance(color, list):
            color = ['dimgrey', 'blue', 'indigo', 'slateblue',
                     'thistle', 'purple', 'orchid', 'crimson']

        for file in irspec:
            if (file.calculation == 'molecule') and (y_mode != accepted_y[0]):
                raise ValueError(
                    'This spectra does not contain the y_mode requested: available y_mode'+accepted_y[0])

    else:
        mode = modes[0]

        if (irspec.calculation == 'molecule') and (y_mode != accepted_y[0]):
            raise ValueError(
                'This spectra does not contain the y_mode requested: available y_mode'+accepted_y[0])

    if figsize is not None:
        fig, ax = plt.subplots(figsize=figsize)

    if mode == modes[0]:

        # selection of the x axis unit
        if x_unit == 'cm-1':
            x = irspec.irspec[:, 0]

        elif x_unit == 'nm':
            x = irspec.irspec[:, 1]

        # selection of the intensities mode
        if y_mode == accepted_y[0]:
            y = irspec.irspec[:, 2]

        elif y_mode == accepted_y[1]:
            y = irspec.irspec[:, 5]

        elif y_mode == accepted_y[2]:
            y = irspec.irspec[:, 6]

        elif y_mode == accepted_y[3]:
            y = irspec.irspec[:, 7]

        elif y_mode == accepted_y[4]:
            y = irspec.irspec[:, 8]

        print(x, y)

        xmin = min(x)
        xmax = max(x)
        ymin = min(y)-1
        ymax = max(y)+10

        plt.plot(x, y, linestyle=linestyle, linewidth=linewidth, color=color)

    if mode == modes[1]:

        xmin = []
        xmax = []
        ymin = []
        ymax = []

        for index, file in enumerate(irspec):
            # selection of the x axis unit
            if x_unit == 'cm-1':
                x = file.irspec[:, 0]

            elif x_unit == 'nm':
                x = file.irspec[:, 1]

            # selection of the intensities mode
            if y_mode == accepted_y[0]:
                y = file.irspec[:, 2]

            elif y_mode == accepted_y[1]:
                y = file.irspec[:, 5]

            elif y_mode == accepted_y[2]:
                y = file.irspec[:, 6]

            elif y_mode == accepted_y[3]:
                y = file.irspec[:, 7]

            elif y_mode == accepted_y[4]:
                y = file.irspec[:, 8]

            xmin.append(min(x))
            xmax.append(max(x))
            ymin.append(min(y)-1)
            ymax.append(max(y)+10)

            if label is not None:
                ax = plt.plot(x, y, linestyle=linestyle[index], linewidth=linewidth[index],
                               color=color[index], label=label[index])
                plt.legend()
            else:
                ax = plt.plot(
                    x, y, linestyle=linestyle[index], linewidth=linewidth[index], color=color[index])

        xmin = min(xmin)
        xmax = max(xmax)
        ymin = min(ymin)
        ymax = max(ymax)

    if freq_range is not None:
        xmin = freq_range[0]
        xmax = freq_range[1]

    if int_range is not None:
        ymin = int_range[0]
        ymax = int_range[1]

    plt.xlim(xmin, xmax)
    plt.ylim(ymin, ymax)

    if x_unit == 'cm-1':
        plt.xlabel('Wavenumber (cm$^{-1}$)')
    elif x_unit == 'nm':
        plt.xlabel('Wavelength (nm)')

    if y_mode != accepted_y[4]:
        plt.ylabel('Absorbance (A.U.)')
    else:
        plt.ylabel('Reflectance (A.U.)')

    # if save_to_file != None:
    #     save_plot(save_to_file, dpi, transparency)
    #
    # plt.show()
    return fig, ax


def plot_cry_ramspec(ramspec,  y_mode='total', figsize=None, linestyle='-',
                     linewidth=1.5, color='tab:blue', freq_range=None, int_range=None,
                     label=None):
    """Generates the RAMAN spectra for the RAMSPEC.DAT file produced by an RAMSPEC calculation

    Args:
        irspec (External_unit object): Object generated by the read_cry_ramspec function necessary for the plot
        y_mode (str, optional): Polarization of the spectra for the simulated compound
                                Available: 'total', 'parallel', 'perpendicular' (for powders), 'xx', 'xy', 'xz', 'yy', 'yz', 'zz' (for single crystals)
                                Defaults to 'LG'.
        figsize (tuple, optional): Image dimensions correspondig to matplotlib figsize. Defaults to None.
        linestyle (str/list[str], optional): linestyle corresponding to the matplotlib one it can be a list for a multiplot. Defaults to '-'.
        linewidth (float/list[float], optional): linewidth corresponding to the matplotlib one it can be a list for a multiplot. Defaults to 1.5.
        color (str/list[str], optional): Color of the spectra it can accept all matplotlib colors it can be a list for multiplots. Defaults to 'tab:blue'.
        freq_range (list, optional): Two element list [min, max], that allows to visualize the spectra in a given frequency window. Defaults to None.
        int_range (list, optional): Two element list [min, max], that allows to visualize the spectra in a given intensity window. Defaults to None.
        label (list[str], optional): List of labels for the legend of a multiplot. Defaults to None.
        save_to_file (str, optional): Filename of the spectra to be saved. Defaults to None.
        dpi (int, optional): Resolution of the saved file. Defaults to 300.
        transparency (bool, optional): Enables the transparency of the saved file background. Defaults to False.
    """

    import sys
    import warnings

    import matplotlib.pyplot as plt
    import numpy as np

    modes = ['single', 'multi']
    accepted_y = ['total', 'parallel', 'perpendicular',
                  'xx', 'xy', 'xz', 'yy', 'yz', 'zz']

    if isinstance(ramspec, list):
        mode = modes[1]
        if not isinstance(linestyle, list):
            style = linestyle
            linestyle = []
            for i in enumerate(ramspec):
                linestyle.append(style)

        if not isinstance(linewidth, list):
            width = linewidth
            linewidth = []
            for i in enumerate(ramspec):
                linewidth.append(width)

        if not isinstance(color, list):
            color = ['dimgrey', 'blue', 'indigo', 'slateblue',
                     'thistle', 'purple', 'orchid', 'crimson']

    else:
        mode = modes[0]

    if figsize is not None:
        fig, ax = plt.subplots(figsize=figsize)

    if mode == modes[0]:

        x = ramspec.ramspec[:, 0]

        # selection of the intensities mode
        if y_mode == accepted_y[0]:
            y = ramspec.ramspec[:, 1]

        elif y_mode == accepted_y[1]:
            y = ramspec.ramspec[:, 2]

        elif y_mode == accepted_y[2]:
            y = ramspec.ramspec[:, 3]

        elif y_mode == accepted_y[3]:
            y = ramspec.ramspec[:, 4]

        elif y_mode == accepted_y[4]:
            y = ramspec.ramspec[:, 5]

        elif y_mode == accepted_y[5]:
            y = ramspec.ramspec[:, 6]

        elif y_mode == accepted_y[6]:
            y = ramspec.ramspec[:, 7]

        elif y_mode == accepted_y[7]:
            y = ramspec.ramspec[:, 8]

        elif y_mode == accepted_y[8]:
            y = ramspec.ramspec[:, 9]

        xmin = min(x)
        xmax = max(x)
        ymin = min(y)-1
        ymax = max(y)+10

        fig = plt.plot(x, y, linestyle=linestyle,
                       linewidth=linewidth, color=color)

    if mode == modes[1]:
        xmin = []
        xmax = []
        ymin = []
        ymax = []

        for index, file in enumerate(ramspec):
            x = file.ramspec[:, 0]

            # selection of the intensities mode
            if y_mode == accepted_y[0]:
                y = file.ramspec[:, 1]

            elif y_mode == accepted_y[1]:
                y = file.ramspec[:, 2]

            elif y_mode == accepted_y[2]:
                y = file.ramspec[:, 3]

            elif y_mode == accepted_y[3]:
                y = file.ramspec[:, 4]

            elif y_mode == accepted_y[4]:
                y = file.ramspec[:, 5]

            elif y_mode == accepted_y[5]:
                y = file.ramspec[:, 6]

            elif y_mode == accepted_y[6]:
                y = file.ramspec[:, 7]

            elif y_mode == accepted_y[7]:
                y = file.ramspec[:, 8]

            elif y_mode == accepted_y[8]:
                y = file.ramspec[:, 9]

            xmin.append(min(x))
            xmax.append(max(x))
            ymin.append(min(y)-1)
            ymax.append(max(y)+10)

            if label is not None:
                ax  = plt.plot(x, y, linestyle=linestyle[index], linewidth=linewidth[index],
                               color=color[index], label=label[index])
                plt.legend()
            else:
                ax = plt.plot(
                    x, y, linestyle=linestyle[index], linewidth=linewidth[index], color=color[index])

        xmin = min(xmin)
        xmax = max(xmax)
        ymin = min(ymin)
        ymax = max(ymax)

    if freq_range is not None:
        xmin = freq_range[0]
        xmax = freq_range[1]

    if int_range is not None:
        ymin = int_range[0]
        ymax = int_range[1]

    plt.xlim(xmin, xmax)
    plt.ylim(ymin, ymax)

    plt.xlabel('Wavenumber (cm$^{-1}$)')

    if y_mode != accepted_y[4]:
        plt.ylabel('Absorbance (A.U.)')
    else:
        plt.ylabel('Reflectance (A.U.)')

    # if save_to_file != None:
    #     save_plot(save_to_file, dpi, transparency)
    #
    # plt.show()
    return fig, ax


#-----------------------------------ANHARMONIC--------------------------------#

def plot_cry_spec(transitions, typeS, components=False, bwidth=5, stdev=3, eta=0.5,
                  fmin=None, fmax=None, ylim=None, savefig=False, dpi=300,
                  filetype='png', exp_spec=None, sep=";", show=True,
                  export_csv=False, label=None, xlabel='Wavenumber [cm$^{-1}$]',
                  ylabel='Intensity [arb. u.]', linewidth=2.0, padd=100,
                  fontsize=12, style=None, compstyle=None, nopadding=False,
                  figsize=(16, 6)):
    """
    This function enables the simulation of vibrational spectra based on a 2D 
    NumPy array containing a list of transition frequencies and the 
    corresponding intensities. The code allows users to model spectral
    broadening according to various profiles (Gaussian, Lorentzian, 
    pseudo-Voigt), or zero broadening (Dirac deltas-like lines). Please, note
    that by turning the optional argument 'component' to `True` you can
    additionally plot contributions arising from each transition.

    Args:
        transitions (float|numpy.ndarray): Array containing transition frequencies
        (axis=0) and corresponding intensities (axis=1).
        typeS (str): String specifying the spectral profile: 'bars',
        'lorentz', 'gauss', 'pvoigt'. 
        components (bool, optional): Whether to plot contributions arising from
        each transition (default is `False`).  
        bwidth (float, optional): Half-width at half-maximum of the Lorentzian 
        profile (default is 5).
        stdev (float, optional): Standard deviation of the Gaussian profile 
        (default is 5).
        eta (float, optional): Fraction of Lorentzian character in pseudo-Voigt
        profile (default is 0.5).
        fmin (float, optional): Minimum frequency.
        fmax(float, optional): Maximum frequency.
        ylim (float, optional): Maximum intensity.
        savefig (bool, optional): Whether to save the figure (default is `False`).
        dpi (float, optional): Dots per inches (default is 300).
        filetype (str, optional): File extension (default is 'png').
        show (bool, optional): Whether to show the figure (default is `True`).
        export_csv (bool, optional): Whether to save plot in csv format (default is 
        `False`).
        xlabel (str, optional): x-axis label (default is 'Wavenumber [cm$^{-1}$]').
        ylabel (str, optional): y-axis label (default is 'Intensity [arb. u.]').
        linewidth (float): Linewidth (default is 2.0).
        padd (float, optional): left- and right- hand side padding expressed in the
        same unit of the quantity reported in x-axis (default is 100).
        fontsize (integer, optional): Fontsize (default is 12).
        style (str, optional): String specifying Matplotlib style. 
        compstyle (str|list, optional): List containing Matplotlib styles to plot
        each component. 
        nopadding (bool, optional): Whether to remove padding (default is `False`).
        figsize (real|list, optional): List of two numbers specifying the aspect
        ratio of the figure (default is [16, 6]).

    Returns:
        None
    """

    import math
    import time
    from copy import deepcopy

    import matplotlib.pyplot as plt
    import numpy as np
    from numpy import genfromtxt

    if (show):
        plt.figure(figsize=figsize)
    if (ylim is not None):
        plt.ylim(0, ylim)

    plt.xticks(fontsize=fontsize)
    plt.yticks(fontsize=fontsize)
    plt.xlabel(xlabel, fontsize=fontsize)
    plt.ylabel(ylabel, fontsize=fontsize)

    bars = False
    lorentz = False
    gauss = False
    pseudo_voigt = False

    if typeS == 'bars':
        bars = True

    if typeS == 'lorentz':
        lorentz = True

    if typeS == 'gauss':
        gauss = True

    if typeS == 'pvoigt':
        pseudo_voigt = True

    n = 20000

    if fmin is None:
        fmin = min(transitions[:, 0] - padd)
    if fmax is None:
        fmax = max(transitions[:, 0] + padd)

    x = np.linspace(fmin, fmax, num=n)
    y = np.zeros(n)

    spec_data = np.block([[x], [y]]).T
    sbuff = np.block([[x], [y]]).T

    if bars:
        spec_data = np.concatenate((spec_data, transitions), axis=0)
        spec_data = spec_data[spec_data[:, 0].argsort()]
    elif lorentz:
        iL = 0
        L = []
        for i in range(len(transitions)):
            if transitions[i, 1] == 0:
                continue
            for j, f in enumerate(spec_data[:, 0]):
                lorentz = (1/math.pi)*bwidth / \
                    ((f-transitions[i, 0])**2+bwidth**2)*transitions[i, 1]
                sbuff[j, 1] = lorentz
            L.append(deepcopy(sbuff))
            iL = iL + 1
        if (not components):
            for i in range(len(L)):
                spec_data[:, 1] = spec_data[:, 1] + L[i][:, 1]
        else:
            for i in range(len(L)):
                plt.plot(spec_data[:, 0], L[i][:, 1], linewidth=linewidth)
            for i in range(len(L)):
                spec_data[:, 1] = spec_data[:, 1] + L[i][:, 1]

    elif gauss:
        G = []
        for i in range(len(transitions)):
            if transitions[i, 1] == 0:
                continue
            for j, f in enumerate(spec_data[:, 0]):
                gauss = (1/(stdev*math.sqrt(2*math.pi))) * \
                    math.exp(-((f-transitions[i, 0])**2) /
                             (2*stdev**2))*transitions[i, 1]
                sbuff[j, 1] = gauss
            G.append(deepcopy(sbuff))
        if (not components):
            for i in range(len(G)):
                spec_data[:, 1] = spec_data[:, 1] + G[i][:, 1]
        else:
            for i in range(len(G)):
                plt.plot(spec_data[:, 0], G[i][:, 1], linewidth=linewidth)
            for i in range(len(G)):
                spec_data[:, 1] = spec_data[:, 1] + G[i][:, 1]

    elif pseudo_voigt:
        V = []
        for i in range(len(transitions)):
            if transitions[i, 1] == 0:
                continue
            for j, f in enumerate(spec_data[:, 0]):
                gauss = (1/(stdev*math.sqrt(2*math.pi))) * \
                    math.exp(-((f-transitions[i, 0])**2) /
                             (2*stdev**2))*transitions[i, 1]
                lorentz = (1/math.pi)*bwidth / \
                    ((f-transitions[i, 0])**2+bwidth**2)*transitions[i, 1]
                sbuff[j, 1] = eta*lorentz + (1-eta)*gauss
            V.append(deepcopy(sbuff))
        if (not components):
            for i in range(len(V)):
                spec_data[:, 1] = spec_data[:, 1] + V[i][:, 1]
        else:
            for i in range(len(V)):
                if (compstyle is not None):
                    plt.plot(spec_data[:, 0], V[i][:, 1], compstyle[i],
                             linewidth=linewidth)
                else:
                    plt.plot(spec_data[:, 0], V[i][:, 1], linewidth=linewidth)
            for i in range(len(V)):
                spec_data[:, 1] = spec_data[:, 1] + V[i][:, 1]

    if (exp_spec is not None):
        exp_data = genfromtxt(exp_spec, delimiter=sep)
        area_spec_data = np.trapz(spec_data[:, 1], spec_data[:, 0])
        area_exp_data = np.trapz(exp_data[:, 1], exp_data[:, 0])
        norm_fac = area_spec_data / area_exp_data
        baseline = 0.2
        exp_data[:, 1] = exp_data[:, 1] * norm_fac - baseline  # * 0.5
        plt.plot(exp_data[:, 0], exp_data[:, 1], 'r-', linewidth=linewidth)

    if label is not None:
        plt.plot(spec_data[:, 0], spec_data[:, 1], linewidth=linewidth,
                 label=label)
    elif (style is not None):
        plt.plot(spec_data[:, 0], spec_data[:, 1], style, linewidth=linewidth)
    else:
        plt.plot(spec_data[:, 0], spec_data[:, 1], linewidth=linewidth)

    if (savefig):
        plt.savefig(typeS + time.strftime("%Y-%m-%d_%H%M%S.") + filetype,
                    format=filetype, dpi=dpi)
    if (show):
        plt.show()

    if (export_csv):
        np.savetxt(typeS + time.strftime("%Y-%m-%d_%H%M%S.") + 'csv',
                   spec_data, delimiter=';')


def plot_cry_spec_multi(files, typeS, components=False, bwidth=5, stdev=3,
                        eta=0.5, fmin=None, fmax=None, ylim=None,
                        savefig=False, dpi=300, filetype='png', label=None,
                        xlabel='Wavenumber [cm$^{-1}$]',
                        ylabel='Instensity [arb. u.]', linewidth=2.0, padd=100,
                        fontsize=12, style=None, nopadding=False,
                        figsize=(16, 6)):
    """
    This function is a wrapper for `plot_spec` function, enablng the simulation 
    of many vibrational spectra coming from a list of NumPy array.  

    Args:
        transitions (float|numpy.ndarray): Array containing transition frequencies
        (axis=0) and corresponding intensities (axis=1).
        typeS (str): String specifying the spectral profile: 'bars',
        'lorentz', 'gauss', 'pvoigt'. 
        components (bool, optional): Whether to plot contributions arising from
        each transition (default is `False`).  
        bwidth (float, optional): Half-width at half-maximum of the Lorentzian 
        profile (default is 5).
        stdev (float, optional): Standard deviation of the Gaussian profile 
        (default is 5).
        eta (float, optional): Fraction of Lorentzian character in pseudo-Voigt
        profile (default is 0.5).
        fmin (float, optional): Minimum frequency.
        fmax(float, optional): Maximum frequency.
        ylim (float, optional): Maximum intensity.
        savefig (bool, optional): Whether to save the figure (default is `False`).
        dpi (float, optional): Dots per inches (default is 300).
        filetype (str, optional): File extension (default is 'png').
        xlabel (str, optional): x-axis label (default is 'Wavenumber [cm$^{-1}$]').
        ylabel (str, optional): y-axis label (default is 'Intensity [arb. u.]').
        linewidth (float): Linewidth (default is 2.0).
        padd (float, optional): left- and right- hand side padding expressed in the
        same unit of the quantity reported in x-axis (default is 100).
        fontsize (integer, optional): Fontsize (default is 12).
        style (str, optional): String specifying Matplotlib style. 
        nopadding (bool, optional): Whether to remove padding (default is `False`).
        figsize (real|list, optional): List of two numbers specifying the aspect
        ratio of the figure (default is [16, 6]).

    Returns:
        None
    """

    import time

    import matplotlib.pyplot as plt

    plt.figure(figsize=figsize)
    plt.xlabel(xlabel, fontsize=fontsize)
    plt.ylabel(ylabel, fontsize=fontsize)

    for i, transitions in enumerate(files):
        if (label is not None):
            plot_spec(transitions, typeS, components, bwidth, stdev, eta, fmin,
                      fmax, ylim, show=False, savefig=False, label=label[i],
                      linewidth=linewidth, padd=padd, nopadding=nopadding,
                      fontsize=fontsize, xlabel=xlabel, ylabel=ylabel)
        elif (style is not None):
            plot_spec(transitions, typeS, components, bwidth, stdev, eta, fmin,
                      fmax, ylim, show=False, savefig=False,
                      linewidth=linewidth, padd=padd, nopadding=nopadding,
                      fontsize=fontsize, style=style[i], xlabel=xlabel,
                      ylabel=ylabel)
        else:
            plot_spec(transitions, typeS, components, bwidth, stdev, eta, fmin,
                      fmax, ylim, show=False, savefig=False,
                      linewidth=linewidth, padd=padd, nopadding=nopadding,
                      fontsize=fontsize, xlabel=xlabel, ylabel=ylabel)

    if (label is not None):
        plt.legend(loc='upper left', fontsize=fontsize)

    if (savefig):
        plt.savefig("multi_" + typeS + time.strftime("%Y-%m-%d_%H%M%S.") +
                    filetype, format=filetype, dpi=dpi)

    plt.show()


##############################################################################
#                                                                            #
#                             COMMON FUNCTIONS                               #
#                                                                            #
##############################################################################


# def save_plot(path_to_file, dpi, transparency):
#     """
#     Save the plot as a file.
#
#     Args:
#         path_to_file (str): Path to the output file.
#         format (str, optional): File format of the output plot. Default is 'png'.
#
#     Raises:
#         FileNotFoundError: If the specified folder does not exist.
#
#     Returns:
#         None
#     """
#     import warnings
#     from os import path
#
#     import matplotlib.pyplot as plt
#
#     folder = path.split(path_to_file)[0]
#     file = path.split(path_to_file)[1]
#     extension = path.splitext(file)[-1]
#     extension_list = ['.png', '.jpg', '.jpeg', '.tif', '.pdf', '.svg', '.eps']
#
#     if folder == '':
#         folder = '.'
#     if extension != '':
#         if extension in extension_list:
#             format = extension[1:]
#         else:
#             warnings.warn('Unrecognized file format. PNG format is used.',
#                           stacklevel=2)
#
#     if path.exists(folder) == True:
#         plt.savefig('%s/%s.%s' % (folder, file, format),
#                     dpi=dpi, transparent=transparency)
#     else:
#         raise FileNotFoundError('Folder %s does not exist' % path_to_file)<|MERGE_RESOLUTION|>--- conflicted
+++ resolved
@@ -800,11 +800,7 @@
                           dos_prj=None, energy_range=None, dos_range=None,
                           color_band='blue', color_dos='blue', labels=None, linestl_band='-',
                           linestl_dos=None, linewidth=1, fermi='forestgreen',
-<<<<<<< HEAD
                           title=None, figsize=None):
-=======
-                          title=None, figsize=None, save_to_file=None, legend=True):
->>>>>>> c23d13ca
     """
     A wrapper of plot_cry_es for electron band structure + dos. For spin-polarized cases, beta state.
 
