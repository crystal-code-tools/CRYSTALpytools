#!/usr/bin/env python3
# -*- coding: utf-8 -*-
"""
Functions to visualize CRYSTAL outputs.
"""

##############################################################################
#                                                                            #
#                       ELECTRONIC STRUCTURE AND PHONONS                     #
#                                                                            #
##############################################################################

# ---------------------------------SPIN CURRENTS------------------------------#


def plot_dens_ECHG(obj_echg, levels=150, xticks=5,
                   yticks=5, cmap_max=None, cmap_min=None,
                   dpi=400, savefig=False, name='echg_map'):
    """
    Plots the 2D ECHG density map from a fort.25 file.

    Args:
        obj_echg (crystal_io.Properties_output): Properties output object.
        levels (int or array-like, optional): Determines the number and positions of the contour lines/regions. Default is 150.
        xticks (int, optional): Number of ticks in the x direction. Default is 5.
        yticks (int, optional): Number of ticks in the y direction. Default is 5.
        cmap_max(float, optional): Maximum value used for the colormap. Default is None.
        cmap_min(float, optional): Minimun value used for the colormap. Default is None.
        dpi (int, optional): DPI (dots per inch) for the output image. Default is 400.
        savefig (bool): Chose to save the figure or not. Default is False.
        name (str): Name for the colormap.

   Returns:
        None
    """
    import matplotlib.pyplot as plt
    from mpl_toolkits.axes_grid1 import make_axes_locatable
    import numpy as np

    vector_ab = obj_echg.a - obj_echg.b
    lenght_ab = np.sqrt(vector_ab[0]**2 + vector_ab[1]**2 + vector_ab[2]**2)
    vector_cb = obj_echg.c - obj_echg.b
    lenght_cb = np.sqrt(vector_cb[0]**2 + vector_cb[1]**2 + vector_cb[2]**2)
    points_ab = len(obj_echg.density_map[:, 0])
    points_cb = len(obj_echg.density_map[0, :])

    mesh_x = np.zeros((points_ab, points_cb), dtype=float)
    mesh_y = np.zeros((points_ab, points_cb), dtype=float)
    for i in range(0, points_ab):
        for j in range(0, points_cb):
            mesh_y[i, j] = (((lenght_ab / points_ab) * i) *
                            np.sqrt(1 - (obj_echg.cosxy**2)))
            mesh_x[i, j] = ((lenght_cb / points_cb) * j) + \
                (((lenght_ab / points_ab) * i) * obj_echg.cosxy)

    dens = obj_echg.density_map * (1.88973**2)  # Bohr to Angstrom conversion

    if cmap_max is None:
        max_data = np.amax(dens)
    else:
        max_data = cmap_max

    if cmap_min is None:
        min_data = np.amin(dens)
    else:
        min_data = cmap_min

    fig, ax = plt.subplots()
    im = ax.contourf(mesh_x, mesh_y, dens, levels, cmap='gnuplot')
    divider = make_axes_locatable(ax)
    im.set_clim(vmin=min_data, vmax=max_data)
    cax = divider.append_axes('right', size='5%', pad=0.05)
    fig.colorbar(im, cax=cax, orientation='vertical')
    ax.set_xlabel('$\AA$')
    ax.set_xticks(np.linspace(0, lenght_cb, xticks).tolist())
    ax.set_yticks(np.linspace(0, lenght_ab, yticks).tolist())
    ax.set_ylabel('$\AA$')
    ax.set_aspect(1.0)
    ax.set_xlim(np.amin(mesh_x), np.amax(mesh_x))
    ax.set_ylim(0, np.amax(mesh_y) * np.sqrt(1 - (obj_echg.cosxy**2)))
    if savefig:
        plt.savefig(name, dpi=dpi)

    plt.show()


def plot_vecfield2D_m(header, dens, quivscale, name='MAG', levels=150, dpi=400):
    """
    Plots the 2D magnetization vector field.

    Args:
        header (list): List containing information about the fort.25 header.
        dens (numpy.ndarray): Array containing the vector field data.
        quivscale (float): Scale factor for the quiver plot.
        name (str, optional):  Name used for saving the plots.
        levels (int or array-like, optional): Determines the number and positions of the contour lines/regions.
        dpi (int, optional): DPI (dots per inch) for the output image. Default is 400.

    Returns:
        None
    """
    import matplotlib.pyplot as plt
    import numpy as np

    for i in range(2, 20):
        if (header[0] % i) == 0:
            nrow_split = int(header[0]/i)

    for i in range(2, 20):
        if (header[1] % i) == 0:
            ncol_split = int(header[1]/i)

    # initializes the arrays
    projx_m = np.zeros((nrow_split, ncol_split), dtype=float)
    projy_m = np.zeros((nrow_split, ncol_split), dtype=float)
    mod_m = np.zeros((header[0], header[1]), dtype=float)

    # Generates the meshgrid
    mesh_x = np.zeros((header[0], header[1]), dtype=float)
    mesh_y = np.zeros((header[0], header[1]), dtype=float)
    mesh_projx = np.zeros((nrow_split, ncol_split), dtype=float)
    mesh_projy = np.zeros((nrow_split, ncol_split), dtype=float)

    T = np.array([[np.sqrt(1 - header[4]**2)*header[2], 0],
                  [header[4]*header[2], header[3]]])  # Change of basis matrix

    for i in range(0, header[0]):
        for j in range(0, header[1]):
            mesh_x[i, j] = np.dot(T, np.array([i, j]))[0]
            mesh_y[i, j] = np.dot(T, np.array([i, j]))[1]

    mesh_x = mesh_x * 0.529177249  # Bohr to Angstrom conversion
    mesh_y = mesh_y * 0.529177249

    r = 0
    s = 0
    step_nrow = int(header[0]/nrow_split)
    step_ncol = int(header[1]/ncol_split)
    for i in range(0, nrow_split):
        for j in range(0, ncol_split):
            mesh_projx[i, j] = mesh_x[r, s]
            mesh_projy[i, j] = mesh_y[r, s]
            s += step_ncol
        s = 0
        r += step_nrow

    # Creates the orthogonal vectorial basis for the projections
    CB = header[7] - header[6]
    BA = header[6] - header[5]
    if header[4] == 0:
        mod_BA = np.sqrt(BA[0]**2 + BA[1]**2 + BA[2]**2)
        mod_CB = np.sqrt(CB[0]**2 + CB[1]**2 + CB[2]**2)
        v1 = BA/mod_BA
        v2 = CB/mod_CB
    else:
        BA = BA - ((np.dot(BA, CB))/(np.dot(BA, BA)))*CB
        mod_BA = np.sqrt(BA[0]**2 + BA[1]**2 + BA[2]**2)
        mod_CB = np.sqrt(CB[0]**2 + CB[1]**2 + CB[2]**2)
        v1 = BA/mod_BA
        v2 = CB/mod_CB

    # Calculates the modulus of the vectorial field
    for i in range(0, header[0]):
        for j in range(0, header[1]):
            mod_m[i, j] = np.sqrt((dens[i, j, 0]**2) +
                                  (dens[i, j, 1]**2)+(dens[i, j, 2]**2))

    # Calculates the projections of the vectors in the ABC plane
    ABC_normal = np.cross(BA, CB)
    mod_normal = np.sqrt(ABC_normal[0]**2 +
                         ABC_normal[1]**2 + ABC_normal[2]**2)

    for i in range(0, nrow_split):
        for j in range(0, ncol_split):
            projx_m[i, j] = np.dot((1/(mod_normal**2))*np.cross(ABC_normal,
                                                                np.cross(np.array([dens[int(i*step_nrow), int(j*step_ncol), 0], dens[int(i*step_nrow), int(j*step_ncol), 1],
                                                                                   dens[int(i*step_nrow), int(j*step_ncol), 2]]), ABC_normal)), v2)
            projy_m[i, j] = np.dot((1/(mod_normal**2))*np.cross(ABC_normal,
                                                                np.cross(np.array([dens[int(i*step_nrow), int(j*step_ncol, 0)], dens[int(i*step_nrow), int(j*step_ncol), 1],
                                                                                   dens[int(i*step_nrow), int(j*step_ncol), 2]]), ABC_normal)), v1)

    # Plotting

    m = plt.figure()
    m = plt.contourf(mesh_x, mesh_y, mod_m, levels, cmap='cool')
    m = plt.colorbar(mappable=m)
    m = plt.quiver(mesh_projx, mesh_projy, projx_m, projy_m, scale=quivscale)
    m = plt.xlabel('$\AA$')
    m = plt.ylabel('$\AA$')
    m = plt.savefig(name, dpi=dpi)

    plt.show()


def plot_vecfield2D_j(header, dens, quivscale, name='SC', levels=150, dpi=400):
    """
    Plots the 2D vector field of the spin current.

    Args:
        header (list): List containing information about the fort.25 header.
        dens (numpy.ndarray): Array representing the vector field.
        quivscale (float): Scale factor for the quiver plot.
        name (str, optional):  Name used for saving the plots.
        levels (int or array-like, optional): Determines the number and positions of the contour lines/regions.
        dpi (int, optional): DPI (dots per inch) for the output image. Defaults to 400.

    Returns:
        None
    """
    import matplotlib.pyplot as plt
    import numpy as np

    for i in range(2, 20):
        if (header[0] % i) == 0:
            nrow_split = int(header[0]/i)

    for i in range(2, 20):
        if (header[1] % i) == 0:
            ncol_split = int(header[1]/i)

    # initializes the arrays
    projx_j = np.zeros((nrow_split, ncol_split), dtype=float)
    projy_j = np.zeros((nrow_split, ncol_split), dtype=float)
    mod_j = np.zeros((header[0], header[1]), dtype=float)

    # Generates the meshgrid
    mesh_x = np.zeros((header[0], header[1]), dtype=float)
    mesh_y = np.zeros((header[0], header[1]), dtype=float)
    mesh_projx = np.zeros((nrow_split, ncol_split), dtype=float)
    mesh_projy = np.zeros((nrow_split, ncol_split), dtype=float)

    T = np.array([[np.sqrt(1 - header[4]**2)*header[2], 0],
                  [header[4]*header[2], header[3]]])  # Change of basis matrix

    for i in range(0, header[0]):
        for j in range(0, header[1]):
            mesh_x[i, j] = np.dot(T, np.array([i, j]))[0]
            mesh_y[i, j] = np.dot(T, np.array([i, j]))[1]

    mesh_x = mesh_x * 0.529177249  # Bohr to Angstrom conversion
    mesh_y = mesh_y * 0.529177249

    r = 0
    s = 0
    step_nrow = int(header[0]/nrow_split)
    step_ncol = int(header[1]/ncol_split)
    for i in range(0, nrow_split):
        for j in range(0, ncol_split):
            mesh_projx[i, j] = mesh_x[r, s]
            mesh_projy[i, j] = mesh_y[r, s]
            s += step_ncol
        s = 0
        r += step_nrow

    # Creates the orthogonal vectorial basis for the projections
    CB = header[7] - header[6]
    BA = header[6] - header[5]
    if header[4] == 0:
        mod_BA = np.sqrt(BA[0]**2 + BA[1]**2 + BA[2]**2)
        mod_CB = np.sqrt(CB[0]**2 + CB[1]**2 + CB[2]**2)
        v1 = BA/mod_BA
        v2 = CB/mod_CB
    else:
        BA = BA - ((np.dot(BA, CB))/(np.dot(BA, BA)))*CB
        mod_BA = np.sqrt(BA[0]**2 + BA[1]**2 + BA[2]**2)
        mod_CB = np.sqrt(CB[0]**2 + CB[1]**2 + CB[2]**2)
        v1 = BA/mod_BA
        v2 = CB/mod_CB

    # Calculates the modulus of the vectorial field
    for i in range(0, header[0]):
        for j in range(0, header[1]):
            mod_j[i, j] = np.sqrt((dens[i, j, 0]**2) +
                                  (dens[i, j, 1]**2)+(dens[i, j, 2]**2))

    # Calculates the projections of the vectors in the ABC plane
    ABC_normal = np.cross(BA, CB)
    mod_normal = np.sqrt(ABC_normal[0]**2 +
                         ABC_normal[1]**2 + ABC_normal[2]**2)

    for i in range(0, nrow_split):
        for j in range(0, ncol_split):
            projx_j[i, j] = np.dot((1/(mod_normal**2))*np.cross(ABC_normal,
                                                                np.cross(np.array([dens[int(i*step_nrow), int(j*step_ncol), 0], dens[int(i*step_nrow), int(j*step_ncol), 1],
                                                                                   dens[int(i*step_nrow), int(j*step_ncol), 2]]), ABC_normal)), v2)
            projy_j[i, j] = np.dot((1/(mod_normal**2))*np.cross(ABC_normal,
                                                                np.cross(np.array([dens[int(i*step_nrow), int(j*step_ncol), 0], dens[int(i*step_nrow), int(j*step_ncol), 1],
                                                                                   dens[int(i*step_nrow), int(j*step_ncol), 2]]), ABC_normal)), v1)

    j = plt.figure()
    j = plt.contourf(mesh_x, mesh_y, mod_j, levels, cmap='winter')
    j = plt.colorbar(mappable=j)
    j = plt.quiver(mesh_projx, mesh_projy, projx_j, projy_j, scale=quivscale)
    j = plt.xlabel('$\AA$')
    j = plt.ylabel('$\AA$')
    j = plt.savefig(name, dpi=dpi)

    plt.show()


def plot_vecfield2D_J(header, dens_JX, dens_JY, dens_JZ, quivscale, name='SCD', levels=150, dpi=400):
    """
    Plots the 2D spin current density vector fields.

    Args:
        header (list): List containing information about the fort.25 header.
        dens_JX (numpy.ndarray): Array representing the X-component of the spin current density.
        dens_JY (numpy.ndarray): Array representing the Y-component of the spin current density.
        dens_JZ (numpy.ndarray): Array representing the Z-component of the spin current density.
        quivscale: Scale factor for the quiver plot.
        name (str, optional): Name used for saving the plots.
        levels (int or array-like, optional): Determines the number and positions of the contour lines/regions.
        dpi (int, optional): DPI (Dots per inch) for saving the plots. Defaults to 400.

    Returns:
        None
    """
    import matplotlib.pyplot as plt
    import numpy as np

    for i in range(2, 20):
        if (header[0] % i) == 0:
            nrow_split = int(header[0]/i)

    for i in range(2, 20):
        if (header[1] % i) == 0:
            ncol_split = int(header[1]/i)

    # initializes the arrays
    projx_JX = np.zeros((nrow_split, ncol_split), dtype=float)
    projy_JX = np.zeros((nrow_split, ncol_split), dtype=float)
    mod_JX = np.zeros((header[0], header[1]), dtype=float)
    projx_JY = np.zeros((nrow_split, ncol_split), dtype=float)
    projy_JY = np.zeros((nrow_split, ncol_split), dtype=float)
    mod_JY = np.zeros((header[0], header[1]), dtype=float)
    projx_JZ = np.zeros((nrow_split, ncol_split), dtype=float)
    projy_JZ = np.zeros((nrow_split, ncol_split), dtype=float)
    mod_JZ = np.zeros((header[0], header[1]), dtype=float)

    # Generates the meshgrid
    mesh_x = np.zeros((header[0], header[1]), dtype=float)
    mesh_y = np.zeros((header[0], header[1]), dtype=float)
    mesh_projx = np.zeros((nrow_split, ncol_split), dtype=float)
    mesh_projy = np.zeros((nrow_split, ncol_split), dtype=float)

    T = np.array([[np.sqrt(1 - header[4]**2)*header[2], 0],
                  [header[4]*header[2], header[3]]])  # Change of basis matrix

    for i in range(0, header[0]):
        for j in range(0, header[1]):
            mesh_x[i, j] = np.dot(T, np.array([i, j]))[0]
            mesh_y[i, j] = np.dot(T, np.array([i, j]))[1]

    mesh_x = mesh_x * 0.529177249  # Bohr to Angstrom conversion
    mesh_y = mesh_y * 0.529177249

    r = 0
    s = 0
    step_nrow = int(header[0]/nrow_split)
    step_ncol = int(header[1]/ncol_split)
    for i in range(0, nrow_split):
        for j in range(0, ncol_split):
            mesh_projx[i, j] = mesh_x[r, s]
            mesh_projy[i, j] = mesh_y[r, s]
            s += step_ncol
        s = 0
        r += step_nrow

    # Creates the orthogonal vectorial basis for the projections
    CB = header[7] - header[6]
    BA = header[6] - header[5]
    if header[4] == 0:
        mod_BA = np.sqrt(BA[0]**2 + BA[1]**2 + BA[2]**2)
        mod_CB = np.sqrt(CB[0]**2 + CB[1]**2 + CB[2]**2)
        v1 = BA/mod_BA
        v2 = CB/mod_CB
    else:
        BA = BA - ((np.dot(BA, CB))/(np.dot(BA, BA)))*CB
        mod_BA = np.sqrt(BA[0]**2 + BA[1]**2 + BA[2]**2)
        mod_CB = np.sqrt(CB[0]**2 + CB[1]**2 + CB[2]**2)
        v1 = BA/mod_BA
        v2 = CB/mod_CB

    # Calculates the modulus of the vectorial field
    for i in range(0, header[0]):
        for j in range(0, header[1]):
            mod_JX[i, j] = np.sqrt(
                (dens_JX[i, j, 0]**2)+(dens_JX[i, j, 1]**2)+(dens_JX[i, j, 2]**2))
            mod_JY[i, j] = np.sqrt(
                (dens_JY[i, j, 0]**2)+(dens_JY[i, j, 1]**2)+(dens_JY[i, j, 2]**2))
            mod_JZ[i, j] = np.sqrt(
                (dens_JZ[i, j, 0]**2)+(dens_JZ[i, j, 1]**2)+(dens_JZ[i, j, 2]**2))

    # Calculates the projections of the vectors in the ABC plane
    ABC_normal = np.cross(BA, CB)
    mod_normal = np.sqrt(ABC_normal[0]**2 +
                         ABC_normal[1]**2 + ABC_normal[2]**2)

    for i in range(0, nrow_split):
        for j in range(0, ncol_split):
            projx_JX[i, j] = np.dot((1/(mod_normal**2))*np.cross(ABC_normal,
                                    np.cross(np.array([dens_JX[int(i*step_nrow), int(j*step_ncol), 0], dens_JX[int(i*step_nrow), int(j*step_ncol), 1],
                                                       dens_JX[int(i*step_nrow), int(j*step_ncol), 2]]), ABC_normal)), v2)
            projy_JX[i, j] = np.dot((1/(mod_normal**2))*np.cross(ABC_normal,
                                    np.cross(np.array([dens_JX[int(i*step_nrow), int(j*step_ncol), 0], dens_JX[int(i*step_nrow), int(j*step_ncol), 1],
                                                       dens_JX[int(i*step_nrow), int(j*step_ncol), 2]]), ABC_normal)), v1)
            projx_JY[i, j] = np.dot((1/(mod_normal**2))*np.cross(ABC_normal,
                                    np.cross(np.array([dens_JY[int(i*step_nrow), int(j*step_ncol), 0], dens_JY[int(i*step_nrow), int(j*step_ncol), 1],
                                                       dens_JY[int(i*step_nrow), int(j*step_ncol), 2]]), ABC_normal)), v2)
            projy_JY[i, j] = np.dot((1/(mod_normal**2))*np.cross(ABC_normal,
                                    np.cross(np.array([dens_JY[int(i*step_nrow), int(j*step_ncol), 0], dens_JY[int(i*step_nrow), int(j*step_ncol), 1],
                                                       dens_JY[int(i*step_nrow), int(j*step_ncol), 2]]), ABC_normal)), v1)
            projx_JZ[i, j] = np.dot((1/(mod_normal**2))*np.cross(ABC_normal,
                                    np.cross(np.array([dens_JZ[int(i*step_nrow), int(j*step_ncol), 0], dens_JZ[int(i*step_nrow), int(j*step_ncol), 1],
                                                       dens_JZ[int(i*step_nrow), int(j*step_ncol), 2]]), ABC_normal)), v2)
            projy_JZ[i, j] = np.dot((1/(mod_normal**2))*np.cross(ABC_normal,
                                    np.cross(np.array([dens_JZ[int(i*step_nrow), int(j*step_ncol), 0], dens_JZ[int(i*step_nrow), int(j*step_ncol), 1],
                                                       dens_JZ[int(i*step_nrow), int(j*step_ncol), 2]]), ABC_normal)), v1)

    # Plotting

    JX = plt.figure()
    JX = plt.contourf(mesh_x, mesh_y, mod_JX, levels, cmap='summer')
    JX = plt.colorbar(mappable=JX)
    JX = plt.quiver(mesh_projx, mesh_projy, projx_JX,
                    projy_JX, scale=quivscale)
    JX = plt.xlabel('$\AA$')
    JX = plt.ylabel('$\AA$')
    JX = plt.savefig(name+'_JX', dpi=dpi)

    JY = plt.figure()
    JY = plt.contourf(mesh_x, mesh_y, mod_JY, levels, cmap='summer')
    JY = plt.colorbar(mappable=JY)
    JY = plt.quiver(mesh_projx, mesh_projy, projx_JY,
                    projy_JY, scale=quivscale)
    JY = plt.xlabel('$\AA$')
    JY = plt.ylabel('$\AA$')
    JY = plt.savefig(name+'_JY', dpi=dpi)

    JZ = plt.figure()
    JZ = plt.contourf(mesh_x, mesh_y, mod_JZ, levels, cmap='summer')
    JZ = plt.colorbar(mappable=JZ)
    JZ = plt.quiver(mesh_projx, mesh_projy, projx_JZ,
                    projy_JZ, scale=quivscale)
    JZ = plt.xlabel('$\AA$')
    JZ = plt.ylabel('$\AA$')
    JZ = plt.savefig(name+'_JZ', dpi=dpi)

    plt.show()


# -------------------------------BAND STRUCTURES------------------------------#

def plot_phonon_band(bands, unit='cm-1', k_labels=None, mode='single',
                     not_scaled=False, energy_range=None, k_range=None,
                     color='blue', labels=None, linestl='-', linewidth=1,
                     line_freq0=None, title=None, figsize=None,
                     scheme=None, sharex=True, sharey=True, save_to_file=None, dpi=300, format='png', fontsize=12):
    """
    A wrapper of plot_cry_bands for phonon band structure.

    Args:
        bands (BandsBASE|list): Bands object generated by `CRYSTALpytools.crystal_io.Crystal_output.read_pband` or
            a list of BandsBASE objects.
        unit (str): The unit of frequency. Can be 'cm-1' or 'THz'.
        k_labels (list): A list of high-symmetric k point labels. Greek alphabets should be, for example, 'Gamma'.
        mode (str): The plotting mode. Possible values are 'single', 'multi', and 'compare'.
        not_scaled (bool): Whether to scale the x-axis for different volumes.
        energy_range (array): A 2x1 array specifying the energy range.
        k_range (array): A 2x1 array specifying the k-range.
        color (str|list): Color of plot lines. Should be consistent with bands.
        labels (str|list): Plot legend. Should be consistent with bands.
        linestl (str|list): Linestyle string. Should be consistent with bands.
        linewidth (float): The width of the plot lines.
        line_freq0 (str): The color of the frequency=0 line.
        title (str): The title of the plot.
        figsize (list): The figure size specified as [width, height].
        scheme (list|tuple): The layout of subplots.
        sharex (bool): Whether to share the x-axis among subplots.
        sharey (bool): Whether to share the y-axis among subplots.
        save_to_file (str): The file name to save the plot.
        dpi (int): Dots per inch resolution of the saved file.
        format (str): Format of the savedfile.
        fontsize (int): Fontsize of the axis labels            

    Returns:
        None

    Raises:
        ValueError: If the specified unit is unknown.

    """
<<<<<<< HEAD
=======
    import matplotlib.pyplot as plt
    from CRYSTALpytools.units import thz_to_cm, cm_to_thz
    from CRYSTALpytools.base.plotbase import plot_cry_bands
>>>>>>> 901e0566
    import re

    import matplotlib.pyplot as plt

    from CRYSTALpytools.units import cm_to_thz, thz_to_cm

    if re.match(r'^cm\-1$', unit, re.IGNORECASE):
        unit = 'cm-1'
        is_thz = False
    elif re.match(r'^THz$', unit, re.IGNORECASE):
        unit = 'THz'
        is_thz = True
    else:
        raise ValueError('Unknown unit.')

    if not (isinstance(bands, list) or isinstance(bands, tuple)):
        bands = [bands]

    if line_freq0 == None:
        line_freq0 = (1., 0., 0., 0.)  # Transparent

    for b in bands:
        if unit != b.unit:
            if unit == 'cm-1':
                b.bands[:, :, :] = thz_to_cm(b.bands[:, :, :])
            else:
                b.bands[:, :, :] = cm_to_thz(b.bands[:, :, :])
            b.unit = unit
    if len(bands) == 1:
        bands = bands[0]

    fig = plot_cry_bands(bands, k_labels=k_labels, energy_range=energy_range, title=title,
                         not_scaled=not_scaled, mode=mode, linestl=linestl, linewidth=linewidth,
                         color=color, fermi=line_freq0, k_range=k_range, labels=labels,
                         figsize=figsize, scheme=scheme, sharex=sharex, sharey=sharey)
    if is_thz == True:
        fig.supylabel('Frequency (THz)', fontsize=fontsize)
    else:
        fig.supylabel('Frequency (cm$^{-1}$)', fontsize=fontsize)

    if save_to_file != None:
        save_plot(save_to_file, format=format, dpi=dpi)

    plt.show()


def plot_electron_band(bands, unit='eV', k_labels=None, mode='single',
                       not_scaled=False, energy_range=None, k_range=None,
                       color='blue', labels=None, linestl='-', linewidth=1,
                       fermi='forestgreen', fermiwidth=1.5, fermialpha=1, title=None, figsize=None,
                       scheme=None, sharex=True, sharey=True, save_to_file=None, dpi=300, format='png', fontsize=12):
    """
    A wrapper of plot_cry_bands for electron band structure.

    Args:
        bands (BandsBASE|list): Bands object generated by `CRYSTALpytools.crystal_io.Properties_output.read_bands` or
            a list of BandsBASE objects.
        unit (str): The unit of energy. Can be 'eV' or 'Hartree'.
        k_labels (list): A list of high-symmetric k point labels. Greek alphabets should be, for example, 'Gamma'.
        mode (str): The plotting mode. Possible values are 'single', 'multi', and 'compare'.
        not_scaled (bool): Whether to scale the x-axis for different volumes.
        energy_range (array): A 2x1 array specifying the energy range.
        k_range (array): A 2x1 array specifying the k-range.
        color (str|list): Color of plot lines. Should be consistent with bands.
        labels (str|list): Plot legend. Should be consistent with bands.
        linestl (str|list): Linestyle string. Should be consistent with bands.
        linewidth (float): The width of the plot lines.
        fermi (str): The color of the Fermi level line.
        fermiwidth (float): The width of the fermi line.
        title (str): The title of the plot.
        figsize (list): The figure size specified as [width, height].
        scheme (list|tuple): The layout of subplots.
        sharex (bool): Whether to share the x-axis among subplots.
        sharey (bool): Whether to share the y-axis among subplots.
        save_to_file (str): The file name to save the plot.
        dpi (int): Dots per inch resolution of the saved file.
        format (str): Format of the savedfile.
        fontsize (int): Fontsize of the axis labels 

    Returns:
        None

    Raises:
        ValueError: If the specified unit is unknown.

    """
<<<<<<< HEAD
=======
    import matplotlib.pyplot as plt
    from CRYSTALpytools.units import eV_to_H, H_to_eV
    from CRYSTALpytools.base.plotbase import plot_cry_bands
>>>>>>> 901e0566
    import re

    import matplotlib.pyplot as plt

    from CRYSTALpytools.units import H_to_eV, eV_to_H

    if re.match(r'^eV$', unit, re.IGNORECASE):
        unit = 'eV'
        is_ev = True
    elif re.match(r'^Hartree$', unit, re.IGNORECASE):
        unit = 'Hartree'
        is_ev = False
    else:
        raise ValueError('Unknown unit.')

    if not (isinstance(bands, list) or isinstance(bands, tuple)):
        bands = [bands]

    for b in bands:
        if unit != b.unit:
            if unit == 'eV':
                b.bands[:, :, :] = H_to_eV(b.bands[:, :, :])
            else:
                b.bands[:, :, :] = eV_to_H(b.bands[:, :, :])
            b.unit = unit
    if len(bands) == 1:
        bands = bands[0]

    fig = plot_cry_bands(bands, k_labels=k_labels, energy_range=energy_range, title=title,
                         not_scaled=not_scaled, mode=mode, linestl=linestl, linewidth=linewidth,
                         color=color, fermi=fermi, fermiwidth=fermiwidth, fermialpha=fermialpha, k_range=k_range, labels=labels,
                         figsize=figsize, scheme=scheme, sharex=sharex, sharey=sharey)
    if is_ev == True:
        fig.supylabel('$E-E_{F}$ (eV)', fontsize=fontsize)
    else:
        fig.supylabel('$E-E_{F}$ (Hartree)', fontsize=fontsize)

    if save_to_file != None:
        save_plot(save_to_file, format=format, dpi=dpi)

    plt.show()


<<<<<<< HEAD

# ------------------------------DENSITY OF STATES-----------------------------#


=======
>>>>>>> 901e0566
def plot_electron_dos(doss, unit='eV', beta='up', overlap=False, prj=None,
                      energy_range=None, dos_range=None, color='blue',
                      labels=None, linestl=None, linewidth=1, fermi='forestgreen',
                      title=None, figsize=None, save_to_file=None):
    """
    A wrapper of plot_cry_doss for electron density of states.

    Args:
        doss (DOSBASE): DOS obect generated by code:`CRYSTALpytools.crystal_io.Properties_output.read_doss`.
            Or a list of DOSBASE objects.
        unit (str): 'eV' or 'Hartree'
        beta (str): Plot spin-down state 'up' or 'down'
        overlap (bool): Plotting multiple lines into the same figure
        prj (list): Index of selected projection. Consistent with the
            index of the 2nd dimension of :code:`doss.doss`
        energy_range (list[float]): 2*1 list of energy range
        dos_range (list[float]): 2*1 list of DOS range
        color (str | list[str]): Color of plot lines. *Should be
            consistent with number of projections.*
        labels (str | list[str]): Plot legend. *Should be consistent with
            number of projections.*
        linestl (str | list[str]): linestyle string. *Should be consistent
            with number of projections.*
        linewidth (float)
        fermi (str): Color of Fermi level line.
        title (str)
        figsize (list[float])
        save_to_file (str): File name.

    Returns:
        None
    """
    import re

    import matplotlib.pyplot as plt

    from CRYSTALpytools.units import H_to_eV, eV_to_H
<<<<<<< HEAD
=======
    from CRYSTALpytools.base.plotbase import plot_cry_doss
    import re
>>>>>>> 901e0566

    if re.match(r'^ev$', unit, re.IGNORECASE):
        unit = 'eV'
        is_ev = True
    elif re.match(r'^hartree$', unit, re.IGNORECASE):
        unit = 'Hartree'
        is_ev = False
    else:
        raise ValueError('Unknown unit.')

    if not (isinstance(doss, list) or isinstance(doss, tuple)):
        doss = [doss]

    for d in doss:
        if unit != d.unit:
            if unit == 'eV':
                d.doss[:, 0, :] = H_to_eV(d.doss[:, 0, :])
                d.doss[:, 1:, :] = eV_to_H(d.doss[:, 1:, :])
            else:
                d.doss[:, 0, :] = eV_to_H(d.doss[:, 0, :])
                d.doss[:, 1:, :] = H_to_eV(d.doss[:, 1:, :])
            d.unit = unit
    if len(doss) == 1:
        doss = doss[0]

    fig = plot_cry_doss(doss, color=color, fermi=fermi, overlap=overlap,
                        labels=labels, figsize=figsize, linestl=linestl,
                        linewidth=linewidth, title=title, beta=beta,
                        energy_range=energy_range, dos_range=dos_range, prj=prj)
    if is_ev == True:
        fig.supylabel('DOS (states/eV)')
        fig.supxlabel('Energy (eV)')
    else:
        fig.supylabel('DOS (states/Hartree)')
        fig.supxlabel('Energy (Hartree)')

    if save_to_file != None:
        save_plot(save_to_file)

    plt.show()


def plot_phonon_dos(doss, unit='cm-1', overlap=False, prj=None,
                    freq_range=None, dos_range=None, color='blue',
                    labels=None, linestl=None, linewidth=1, line_freq0=None,
                    title=None, figsize=None, save_to_file=None):
    """
    A wrapper of plot_cry_doss for electron density of states.

    Args:
        doss (DOSBASE): DOS obect generated by code:`CRYSTALpytools.crystal_io.Crystal_output.read_pdos`.
            Or a list of DOSBASE objects.
        unit (str): 'cm-1' or 'THz'
        overlap (bool): Plotting multiple lines into the same figure
        prj (list): Index of selected projection. Consistent with the
            index of the 2nd dimension of :code:`doss.doss`
        freq_range (list[float]): 2*1 list of frequency range
        dos_range (list[float]): 2*1 list of DOS range
        color (str | list[str]): Color of plot lines. *Should be
            consistent with number of projections.*
        labels (str | list[str]): Plot legend. *Should be consistent with
            number of projections.*
        linestl (str | list[str]): linestyle string. *Should be consistent
            with number of projections.*
        linewidth (float)
        line_freq0 (str): Color of frequency = 0 line.
        title (str)
        figsize (list[float])
        save_to_file (str): File name.

    Returns:
        None
    """
    import re

    import matplotlib.pyplot as plt

    from CRYSTALpytools.units import cm_to_thz, thz_to_cm
<<<<<<< HEAD
=======
    from CRYSTALpytools.base.plotbase import plot_cry_doss
    import re
>>>>>>> 901e0566

    if re.match(r'^cm\-1$', unit, re.IGNORECASE):
        unit = 'cm-1'
        is_thz = False
    elif re.match(r'^thz$', unit, re.IGNORECASE):
        unit = 'THz'
        is_thz = True
    else:
        raise ValueError('Unknown unit.')

    if not (isinstance(doss, list) or isinstance(doss, tuple)):
        doss = [doss]

    for d in doss:
        if unit != d.unit:
            if unit == 'cm-1':
                d.doss[:, 0, :] = thz_to_cm(d.doss[:, 0, :])
                d.doss[:, 1:, :] = cm_to_thz(d.doss[:, 1:, :])
            else:
                d.doss[:, 0, :] = cm_to_thz(d.doss[:, 0, :])
                d.doss[:, 1:, :] = thz_to_cm(d.doss[:, 1:, :])
            d.unit = unit

    if line_freq0 == None:
        line_freq0 = (1., 0., 0., 0.)  # Transparent
    if len(doss) == 1:
        doss = doss[0]

    fig = plot_cry_doss(doss, color=color, fermi=line_freq0, overlap=overlap,
                        labels=labels, figsize=figsize, linestl=linestl,
                        linewidth=linewidth, title=title, beta='up',
                        energy_range=freq_range, dos_range=dos_range, prj=prj)

    if is_thz == True:
        fig.supylabel('DOS (states/THz)')
        fig.supxlabel('Frequency (THz)')
    else:
        fig.supylabel('DOS (states/cm$^{-1}$)')
        fig.supxlabel('Frequency (cm$^{-1}$)')

    if save_to_file != None:
        save_plot(save_to_file)

    plt.show()


<<<<<<< HEAD

# ----------------------------BAND + DENSITY OF STATES------------------------#


=======
>>>>>>> 901e0566
def plot_electron_banddos(bands, doss, unit='eV', k_labels=None, dos_beta='down',
                          dos_prj=None, energy_range=None, dos_max_range=None,
                          color_band='blue', color_dos='blue', labels=None, linestl_band='-',
                          linestl_dos=None, linewidth=1, fermi='forestgreen',
                          title=None, figsize=None, save_to_file=None):
    """
    A wrapper of plot_cry_es for electron band structure + dos. For spin-polarized cases, beta state.

    Args:
        bands (BandsBASE|list): Bands object generated by CRYSTALpytools.crystal_io.Properties_output.read_bands
            or a list of BandsBASE objects.
        doss (DOSBASE): DOS object generated by CRYSTALpytools.crystal_io.Properties_output.read_doss
            or a list of DOSBASE objects.
        unit (str): Unit of energy. Valid options are 'eV' or 'Hartree'.
        k_labels (list): A list of high-symmetric k point labels. Greek alphabets should be
            represented as strings, for example, 'Gamma'.
        dos_beta (str): Spin state to plot. Valid options are 'Up' or 'down'. If 'down', the beta
            state will be plotted on the same side as the alpha state, otherwise on the other side.
        dos_prj (list): Index of selected projection. Consistent with the index of the 2nd dimension
            of doss.doss.
        energy_range (list): A list of two values representing the energy range to be plotted.
        dos_max_range (float): Maximum DOS range for the y-axis.
        color_band (str): Color of the electron bands in the plot.
        color_dos (str): Color of the density of states (DOS) in the plot.
        labels (list): A list of labels for the plot legend.
        linestl_band (str): Linestyle of the electron bands.
        linestl_dos (str): Linestyle of the density of states (DOS).
        linewidth (float): Width of the lines in the plot.
        fermi (str): Color of the Fermi level line.
        title (str): Title of the plot.
        figsize (list[float]): Size of the figure in inches (width, height).
        save_to_file (str): File name to save the plot.

    Returns:
        None

    Raises:
        ValueError: If the unit parameter is unknown.

    """
    import re

    import matplotlib.pyplot as plt

    from CRYSTALpytools.units import H_to_eV, eV_to_H
<<<<<<< HEAD
=======
    from CRYSTALpytools.base.plotbase import plot_cry_es
    import re
>>>>>>> 901e0566

    if re.match(r'^ev$', unit, re.IGNORECASE):
        unit = 'eV'
        is_ev = True
    elif re.match(r'^hartree$', unit, re.IGNORECASE):
        unit = 'Hartree'
        is_ev = False
    else:
        raise ValueError('Unknown unit.')

    if unit != doss.unit:
        if unit == 'eV':
            doss.doss[:, 0, :] = H_to_eV(doss.doss[:, 0, :])
            doss.doss[:, 1:, :] = eV_to_H(doss.doss[:, 1:, :])
        else:
            doss.doss[:, 0, :] = eV_to_H(doss.doss[:, 0, :])
            doss.doss[:, 1:, :] = H_to_eV(doss.doss[:, 1:, :])
        doss.unit = unit
    if unit != bands.unit:
        if unit == 'eV':
            bands.bands[:, :, :] = H_to_eV(bands.bands[:, :, :])
        else:
            bands.bands[:, :, :] = eV_to_H(bands.bands[:, :, :])
        bands.unit = unit

    fig = plot_cry_es(bands=bands, doss=doss, k_labels=k_labels, color_bd=color_band,
                      color_doss=color_dos, fermi=fermi, energy_range=energy_range,
                      linestl_bd=linestl_band, linestl_doss=linestl_dos,
                      linewidth=linewidth, prj=dos_prj, figsize=figsize, labels=labels,
                      dos_max_range=dos_max_range, title=title, dos_beta=dos_beta)
    if is_ev == True:
        fig.supylabel('Energy (eV)')
    else:
        fig.supylabel('Energy (Hartree)')

    if save_to_file != None:
        save_plot(save_to_file)

    plt.show()


def plot_phonon_banddos(bands, doss, unit='cm-1', k_labels=None, dos_prj=None,
                        freq_range=None, dos_max_range=None, color_band='blue',
                        color_dos='blue', labels=None, linestl_band='-',
                        linestl_dos=None, linewidth=1, freq0_line=None,
                        title=None, figsize=None, save_to_file=None):
    """
    A wrapper of plot_cry_es for phonon band structure + dos. Only one pair is permitted.

    Args:
        bands (BandsBASE|list): Bands object generated by CRYSTALpytools.crystal_io.Properties_output.read_bands
            or a list of BandsBASE objects.
        doss (DOSBASE): DOS object generated by CRYSTALpytools.crystal_io.Properties_output.read_doss
            or a list of DOSBASE objects.
        unit (str): Unit of frequency. Valid options are 'cm-1' or 'THz'.
        k_labels (list): A list of high-symmetric k point labels. Greek alphabets should be
            represented as strings, for example, 'Gamma'.
        dos_prj (list): Index of selected projection. Consistent with the index of the 2nd dimension
            of doss.doss.
        freq_range (list): A list of two values representing the frequency range to be plotted.
        dos_max_range (float): Maximum DOS range for the y-axis.
        color_band (str): Color of the phonon bands in the plot.
        color_dos (str): Color of the density of states (DOS) in the plot.
        labels (list): A list of labels for the plot legend.
        linestl_band (str): Linestyle of the phonon bands.
        linestl_dos (str): Linestyle of the density of states (DOS).
        linewidth (float): Width of the lines in the plot.
        freq0_line (str): Color of the frequency=0 line.
        title (str): Title of the plot.
        figsize (list[float]): Size of the figure in inches (width, height).
        save_to_file (str): File name to save the plot.

    Returns:
        None

    Raises:
        ValueError: If the unit parameter is unknown.

    """
    import re

    import matplotlib.pyplot as plt

    from CRYSTALpytools.units import cm_to_thz, thz_to_cm
<<<<<<< HEAD
=======
    from CRYSTALpytools.base.plotbase import plot_cry_es
    import re
>>>>>>> 901e0566

    if re.match(r'^cm\-1$', unit, re.IGNORECASE):
        unit = 'cm-1'
        is_thz = False
    elif re.match(r'^thz$', unit, re.IGNORECASE):
        unit = 'THz'
        is_thz = True
    else:
        raise ValueError('Unknown unit.')

    if unit != doss.unit:
        if unit == 'cm-1':
            doss.doss[:, 0, :] = thz_to_cm(doss.doss[:, 0, :])
            doss.doss[:, 1:, :] = cm_to_thz(doss.doss[:, 1:, :])
        else:
            doss.doss[:, 0, :] = cm_to_thz(doss.doss[:, 0, :])
            doss.doss[:, 1:, :] = thz_to_cm(doss.doss[:, 1:, :])
        doss.unit = unit
    if unit != bands.unit:
        if unit == 'cm-1':
            bands.bands[:, :, :] = thz_to_cm(bands.bands[:, :, :])
        else:
            bands.bands[:, :, :] = cm_to_thz(bands.bands[:, :, :])
        bands.unit = unit

    if line_freq0 == None:
        line_freq0 = (1., 0., 0., 0.)  # Transparent

    fig = plot_cry_es(bands=bands, doss=doss, k_labels=k_labels, color_bd=color_band,
                      color_doss=color_dos, fermi=line_freq0, energy_range=energy_range,
                      linestl_bd=linestl_band, linestl_doss=linestl_dos,
                      linewidth=linewidth, prj=dos_prj, figsize=figsize, labels=labels,
                      dos_max_range=dos_max_range, title=title, dos_beta='up')
    if is_thz == True:
        fig.supylabel('Frequency (THz)')
    else:
        fig.supylabel('Frequency (cm$^{-1}$)')

    if save_to_file != None:
        save_plot(save_to_file)

    plt.show()


<<<<<<< HEAD

##############################################################################
#                                                                            #
#                                     QTAIM                                  #
#                                                                            #
##############################################################################

# ---------------------------------CONTOUR PLOT-------------------------------#
=======
def plot_cry_bands(bands, k_labels=None, energy_range=None, title=None,
                   not_scaled=False, mode='single', linestl='-', linewidth=1,
                   color='blue', fermi='forestgreen', k_range=None, labels=None,
                   figsize=None, scheme=None, sharex=True, sharey=True, save_to_file=None):
    """
    Deprecated
    """
    import warnings

    warnings.warn("Deprecated. This function calls 'plot_electron_band' with unit = eV",
                  stacklevel=2)

    plot_electron_band(bands, k_labels=k_labels, mode=mode, not_scaled=not_scaled,
                       energy_range=energy_range, k_range=k_range, color=color,
                       labels=labels, linestl=linestl, linewidth=linewidth,
                       fermi=fermi, title=title, figsize=figsize, scheme=scheme,
                       sharex=sharex, sharey=sharey, save_to_file=save_to_file)


def plot_cry_doss(doss, color='blue', fermi='forestgreen', overlap=False, labels=None,
                  figsize=None, linestl=None, linewidth=1, title=None, beta='up',
                  energy_range=None, dos_range=None, prj=None, save_to_file=None):
    """
    Deprecated
    """
    import warnings

    warnings.warn("Deprecated. This function calls 'plot_electron_dos' with unit = eV",
                  stacklevel=2)
    plot_electron_dos(doss, beta=beta, overlap=overlap, prj=prj, energy_range=energy_range,
                      dos_range=dos_range, color=color, labels=labels, linestl=linestl,
                      linewidth=linewidth, fermi=fermi, title=title, figsize=figsize,
                      save_to_file=save_to_file)


def plot_cry_es(bands, doss, k_labels=None, color_bd='blue', color_doss='blue',
                fermi='forestgreen', energy_range=None, linestl_bd='-',
                linestl_doss=None, linewidth=1, prj=None, figsize=None, labels=None,
                dos_max_range=None, title=None, dos_beta='down', save_to_file=None):
    """
    Deprecated
    """
    import warnings

    warnings.warn("Deprecated. This function calls 'plot_electron_banddos' with unit = eV.",
                  stacklevel=2)
    plot_electron_banddos(bands, doss, k_labels=None, dos_beta=dos_beta, dos_prj=prj,
                          energy_range=energy_range, dos_max_range=dos_max_range,
                          color_band=color_bd, color_dos=color_doss, labels=labels,
                          linestl_band=linestl_bd, linestl_dos=linestl_doss,
                          linewidth=linewidth, fermi=fermi, title=title, figsize=figsize,
                          save_to_file=save_to_file)
>>>>>>> 901e0566


def plot_cry_contour(contour_obj, save_to_file=False):
    """
    Plot a contour plot.

    Args:
        contour_obj (object): Contour object representing the contour plot.
        save_to_file (bool, optional): If True, saves the plot to a file. Default is False.

    Returns:
        None

    Notes:
        - Plots a contour plot based on the data in the contour object.
        - Retrieves the data from the contour object and converts it to a 2D list.
        - Sets the figure size based on x_graph_param and y_graph_param attributes of the contour object.
        - Sets the x-axis and y-axis labels.
        - Creates a meshgrid using the x_points and y_points attributes of the contour object.
        - Defines contour levels, colors, linestyles, and fmt.
        - Plots the contour plot.
        - Saves the plot to a file named 'figure_TIPO_YYYY-MM-DD_HHMMSS.jpg' in the current directory.
        - If save_to_file is True, saves the plot to a file specified by save_to_file parameter.

    """
    import os
    import time

    import matplotlib.pyplot as plt
    import numpy as np

    df = contour_obj.df
    n_punti_x = contour_obj.npx

    for i in range(0, 8):
        df[i] = df[i].astype(float)

    flat_list = [item for sublist in df.values for item in sublist]

    cleaned_list = [x for x in flat_list if ~np.isnan(x)]

    l = [cleaned_list[x:x+n_punti_x]
         for x in range(0, len(cleaned_list), n_punti_x)]

    c = contour_obj.x_graph_param
    d = contour_obj.y_graph_param

    plt.rcParams["figure.figsize"] = [c, d]

    plt.xlabel(r'$\AA$', fontsize=18)
    plt.ylabel(r'$\AA$', fontsize=18)

    X, Y = np.meshgrid(contour_obj.x_points, contour_obj.y_points)

    levels = contour_obj.levels
    colors = contour_obj.colors
    linestyles = contour_obj.linestyles
    fmt = contour_obj.fmt

    # Change here to have or not the isovalues on the plot
    iso = True
    # iso = False

    if (iso == True):
        L = plt.contour(X, Y, l, levels=levels, colors=colors, linestyles=linestyles, linewidths=0.7,
                        alpha=1)
        plt.clabel(L, inline=1, fontsize=7, fmt=fmt)
    elif (iso == False):
        L = plt.contour(X, Y, l, levels=levels, colors=colors, linestyles=linestyles, linewidths=0.7,
                        alpha=1)

    path = os.path.join('./'+'figure_' + contour_obj.tipo +
                        '_' + time.strftime("%Y-%m-%d_%H%M%S") + '.jpg')
    plt.savefig(path, bbox_inches='tight', dpi=600)
    print('\nThe image has been saved in the current directory')

    if save_to_file != False:
        save_plot(save_to_file)

    plt.show()


def plot_cry_contour_differences(contour_obj, contour_obj_ref, save_to_file=False):
    """
    Plot the differences between two contour plots.

    Args:
        contour_obj (object): Contour object representing the original contour plot.
        contour_obj_ref (object): Contour object representing the reference contour plot.
        save_to_file (bool, optional): If True, saves the plot to a file. Default is False.

    Returns:
        None

    Notes:
        - Plots the differences between two contour plots.
        - Requires the contour objects to have a tipo attribute with values 'SURFLAPP', 'SURFLAPM', 'SURFRHOO', or 'SURFELFB'.
        - Calculates the difference between the dataframes of the two contour objects.
        - Sets the figure size based on x_graph_param and y_graph_param attributes of the contour object.
        - Sets the x-axis and y-axis labels.
        - Creates a meshgrid using the x_points and y_points attributes of the contour object.
        - Defines contour levels, colors, and linestyles.
        - Plots the contour differences.
        - Saves the plot to a file named 'figure_diff_TIPO_YYYY-MM-DD_HHMMSS.jpg' in the current directory.
        - If save_to_file is True, saves the plot to a file specified by save_to_file parameter.

    """
    import os
    import sys
    import time

    import matplotlib.pyplot as plt
    import numpy as np

    if (contour_obj.tipo == 'SURFLAPP') or (contour_obj.tipo == 'SURFLAPM') or (contour_obj.tipo == 'SURFRHOO') or (contour_obj.tipo == 'SURFELFB'):
        pass
    else:
        sys.exit(
            'Difference option only allowed for SURFLAPP, SURFLAPM, SURFRHOO and SURFELFB file')

    n_punti_x = contour_obj.npx

    df = contour_obj.df
    for i in range(0, 8):
        df[i] = df[i].astype(float)

    df_ref = contour_obj_ref.df
    for i in range(0, 8):
        df_ref[i] = df_ref[i].astype(float)

    df_diff = df - df_ref

    flat_list = [item for sublist in df_diff.values for item in sublist]

    cleaned_list = [x for x in flat_list if ~np.isnan(x)]

    l = [cleaned_list[x:x+n_punti_x]
         for x in range(0, len(cleaned_list), n_punti_x)]

    c = contour_obj.x_graph_param
    d = contour_obj.y_graph_param

    plt.rcParams["figure.figsize"] = [c, d]

    plt.xlabel(r'$\AA$', fontsize=18)
    plt.ylabel(r'$\AA$', fontsize=18)

    X, Y = np.meshgrid(contour_obj.x_points, contour_obj.y_points)

    ctr1dif = np.array([-8, -4, -2, -0.8, -0.4, -0.2, -0.08, -0.04, -0.02, -0.008, -0.004, -0.002, -0.0008, -0.0004, -0.0002, 0,
                       0.0002, 0.0004, 0.0008, 0.002, 0.004, 0.008, 0.02, 0.04, 0.08, 0.2, 0.4, 0.8, 2, 4, 8])
    colors1dif = ['b', 'b', 'b', 'b', 'b', 'b', 'b', 'b', 'b', 'b', 'b', 'b', 'b', 'b', 'b', 'k', 'r', 'r', 'r', 'r', 'r', 'r', 'r',
                  'r', 'r', 'r', 'r', 'r', 'r', 'r', 'r']
    ls1dif = ['--', '--', '--', '--', '--', '--', '--', '--', '--', '--', '--', '--', '--', '--', '--', 'dotted', '-', '-', '-', '-',
              '-', '-', '-', '-', '-', '-', '-', '-', '-', '-', '-']

    levels = ctr1dif
    colors = colors1dif
    linestyles = ls1dif
    fmt = '%1.4f'

    # Change here to have or not the isovalues on the plot
    iso = True
    # iso = False

    if (iso == True):
        L = plt.contour(X, Y, l, levels=levels, colors=colors, linestyles=linestyles, linewidths=0.7,
                        alpha=1)
        plt.clabel(L, inline=1, fontsize=7, fmt=fmt)
    elif (iso == False):
        L = plt.contour(X, Y, l, levels=levels, colors=colors, linestyles=linestyles, linewidths=0.7,
                        alpha=1)

    path = os.path.join('./'+'figure_diff_' + contour_obj.tipo +
                        '_' + time.strftime("%Y-%m-%d_%H%M%S") + '.jpg')
    plt.savefig(path, bbox_inches='tight', dpi=600)
    print('\nThe image has been saved in the current directory')

    if save_to_file != False:
        save_plot(save_to_file)

    plt.show()

# -------------------------------------XRD------------------------------------#


def plot_cry_xrd(xrd_obj, save_to_file=False):
    """
    Plot the X-ray diffraction pattern.

    Args:
        xrd_obj (object): XRD object containing the data for the X-ray diffraction pattern.
        save_to_file (bool, optional): If True, saves the plot to a file. Default is False.

    Returns:
        None

    Notes:
        - Plots the X-ray diffraction pattern.
        - Sets the figure size to [16, 9].
        - Sets the x-axis limit to (0, 30).
        - Saves the plot to a file named 'figure_XRD_YYYY-MM-DD_HHMMSS.jpg' in the current directory.
        - If save_to_file is True, saves the plot to a file specified by save_to_file parameter.

    """
    import os
    import time

    import matplotlib.pyplot as plt

    plt.rcParams["figure.figsize"] = [16, 9]

    plt.plot(xrd_obj.x, xrd_obj.y)

    plt.xlim((0, 30))

    path = os.path.join('./'+'figure_'+'XRD_' +
                        time.strftime("%Y-%m-%d_%H%M%S") + '.jpg')
    plt.title(xrd_obj.title, fontsize=20)
    plt.savefig(path, bbox_inches='tight', dpi=600)

    if save_to_file != False:
        save_plot(save_to_file)

    plt.show()

# ------------------------------------RHOLINE---------------------------------#


def plot_cry_rholine(rholine_obj, save_to_file=False):
    """
    Plot the resistivity as a function of distance.

    Args:
        rholine_obj (object): Rholine object containing the data for the resistivity.
        save_to_file (bool, optional): If True, saves the plot to a file. Default is False.

    Returns:
        None

    Notes:
        - Plots the resistivity as a function of distance.
        - Sets the x-axis label as 'd  [$\AA$]' and the y-axis label as r'$\rho$  [$\frac{e}{\AA^3}$]'.
        - Saves the plot to a file named 'figure_rholine_YYYY-MM-DD_HHMMSS.jpg' in the current directory.
        - If save_to_file is True, saves the plot to a file specified by save_to_file parameter.
    """
    import os
    import time

    import matplotlib.pyplot as plt

    plt.plot(rholine_obj.x, rholine_obj.y)

    plt.xlabel('d  [$\AA$]', fontsize=14)
    plt.ylabel(r'$\rho$  [$\frac{e}{\AA^3}$]', fontsize=16)

    path = os.path.join('./'+'figure_'+'rholine_' +
                        time.strftime("%Y-%m-%d_%H%M%S") + '.jpg')
    plt.title(rholine_obj.title, fontsize=15)
    plt.savefig(path, bbox_inches='tight', dpi=600)

    if save_to_file != False:
        save_plot(save_to_file)

    plt.show()

# ----------------------------------LAPLACIAN---------------------------------#


def plot_cry_lapl_profile(lapl_obj, save_to_file=False):
    """
    Plot the Laplacian profile of a crystal.

    Args:
        lapl_obj (object): Laplacian object containing the data for the Laplacian profile.
        save_to_file (bool, optional): Indicates whether to save the plot to a file. Defaults to False.

    Returns:
        None

    Notes:
<<<<<<< HEAD
        - Plots the Laplacian profile using the data from the Laplacian object.
        - The x-axis represents the distance in angstroms.
        - The y-axis represents the Laplacian in electrons per cubic angstrom to the fifth power (e/A^5).
        - The area under the curve where the Laplacian is negative is filled with a light blue color.
        - The area under the curve where the Laplacian is positive is filled with a light coral color.
        - If save_to_file is set to a file path, the plot is saved to that file.
=======
        - Prompts the user to choose the direction to plot among S_xx, S_xy, S_xz, S_yx, S_yy, S_yz, S_yz, S_zx, S_zy, S_zz.
        - Plots the Seebeck coefficient as a function of chemical potential for each temperature.
        - Distinguishes between n-type and p-type conduction with dashed and solid lines, respectively.
        - If save_to_file is True, saves the plot to a file named 'seebeck_potential_at_T_K___YYYY-MM-DD_HHMMSS.jpg' for each temperature, and 'seebeck_potential_different_T_YYYY-MM-DD_HHMMSS.jpg' for all temperatures combined.

>>>>>>> 901e0566
    """
    import time

    import matplotlib.pyplot as plt

    plt.plot(lapl_obj.datax, lapl_obj.datay)

    plt.fill_between(lapl_obj.datax, lapl_obj.datay, where=(
        lapl_obj.datay < 0), color='lightblue', interpolate=True)
    plt.fill_between(lapl_obj.datax, lapl_obj.datay, where=(
        lapl_obj.datay > 0), color='lightcoral', interpolate=True)

    # plt.xlim(-0.5,0.5)
    # plt.ylim(-200,200)

    plt.xlabel('Distance [A]')
    plt.ylabel('Laplacian [e/A^5]')

    if save_to_file != False:
        save_plot(save_to_file)

    plt.show()


def plot_cry_density_profile(lapl_obj, save_to_file=False):
    """
    Plot the density profile of a crystal.

    Args:
        lapl_obj (object): Laplacian object containing the data for the density profile.
        save_to_file (bool, optional): Indicates whether to save the plot to a file. Defaults to False.

    Returns:
        None

    Notes:
        - Plots the density profile using the data from the Laplacian object.
        - The x-axis represents the distance in angstroms.
        - The y-axis represents the density in electrons per cubic angstrom (e/A^3).
        - If save_to_file is set to a file path, the plot is saved to that file.
    """
    import time

    import matplotlib.pyplot as plt

    plt.plot(lapl_obj.datax, lapl_obj.datay)

    plt.xlabel('Distance [A]')
    plt.ylabel('Density [e/A^3]')

    if save_to_file != False:
        save_plot(save_to_file)

    plt.show()

##############################################################################
#                                                                            #
#                             TRANSPORT PROPERTIES                           #
#                                                                            #
##############################################################################

# ------------------------------------SEEBACK---------------------------------#


def plot_cry_seebeck_potential(seebeck_obj, save_to_file=False):
    """
    Plot the Seebeck coefficient as a function of chemical potential.

    Args:
        seebeck_obj (object): Seebeck object containing the data for the Seebeck coefficient.
        save_to_file (bool, optional): If True, saves the plot to a file. Default is False.

    Returns:
        None

    Notes:
        - Prompts the user to choose the direction to plot among S_xx, S_xy, S_xz, S_yx, S_yy, S_yz, S_yz, S_zx, S_zy, S_zz.
        - Plots the Seebeck coefficient as a function of chemical potential for each temperature.
        - Distinguishes between n-type and p-type conduction with dashed and solid lines, respectively.
<<<<<<< HEAD
        - If save_to_file is True, saves the plot to a file named 'seebeck_potential_different_T_YYYY-MM-DD_HHMMSS.jpg'.
=======
        - If save_to_file is True, saves the plot to a file named 'sigma_potential_at_T_K___YYYY-MM-DD_HHMMSS.jpg' for each temperature, and 'sigma_potential_different_T_YYYY-MM-DD_HHMMSS.jpg' for all temperatures combined.
>>>>>>> 901e0566

    """
    import sys
    import time

    import matplotlib.pyplot as plt
    import numpy as np

    case = input(
        'Please, choose the direction you want to plot. \nYou can choose among S_xx, S_xy, S_xz, S_yx, S_yy, S_yz, S_yz, S_zx, S_zy, S_zz\n')

    case = case.lower().replace('_', '')

    if case.isalpha() == True:
        pass
    else:
        sys.exit('Please, select a valid chioce')

    if case == 'sxx':
        col = 3
    elif case == 'sxy':
        col = 4
    elif case == 'sxz':
        col = 5
    elif case == 'syx':
        col = 6
    elif case == 'syy':
        col = 7
    elif case == 'syz':
        col = 8
    elif case == 'szx':
        col = 9
    elif case == 'szy':
        col = 10
    elif case == 'szz':
        col = 11

    else:
        sys.exit('please, choose a valid chioce')

    vol = seebeck_obj.volume

    x = []
    for k in range(0, len(seebeck_obj.all_data)):
        x.append(np.array(seebeck_obj.all_data[k].apply(
            lambda x: float(x.split()[0]))))

    carrier = []
    for k in range(0, len(seebeck_obj.all_data)):
        carrier.append(np.array(seebeck_obj.all_data[k].apply(
            lambda x: (float(x.split()[2])/vol))))

    y = []
    for k in range(0, len(seebeck_obj.all_data)):
        y.append(np.array(seebeck_obj.all_data[k].apply(
            lambda x: float(x.split()[col])*1000000)))

    yneg = []
    ypos = []
    xpos = []
    xneg = []
    yposfin = []
    xposfin = []
    ynegfin = []
    xnegfin = []

    for k in range(0, len(seebeck_obj.all_data)):
        for j in range(0, len(carrier[k])):
            if carrier[k][j] >= 0:
                xpos.append(x[k][j])
                ypos.append(y[k][j])
            else:
                xneg.append(x[k][j])
                yneg.append(y[k][j])
        yposfin.append(ypos)
        ynegfin.append(yneg)
        xposfin.append(xpos)
        xnegfin.append(xneg)
        xpos = []
        ypos = []
        xneg = []
        yneg = []

    print('To differentiate transport coefficients due to n-type or p-type conduction (electrons or holes as majority carriers) dashed and solid lines are used, respectively.')

    colours = ['royalblue', 'orange', 'green', 'red',
               'purple', 'brown', 'pink', 'grey', 'olive', 'cyan']

    endx = []
    endy = []

    for k in range(0, len(seebeck_obj.all_data)):
        endx = [xposfin[k][-1], xnegfin[k][0]]
        endy = [yposfin[k][-1], ynegfin[k][0]]
        plt.figure()
        plt.plot(endx, endy, color=colours[k])
        plt.plot(xposfin[k], yposfin[k], color=colours[k],
                 label=str(seebeck_obj.temp[k])+' K')
        plt.plot(xnegfin[k], ynegfin[k], '--', color=colours[k])
        plt.xlabel('Chemical Potential (eV)', fontsize=12)
        plt.ylabel('Seebeck Coefficient ($\mu$V/K)', fontsize=12)
        plt.axhline(0, color='k')
        plt.title('Seebeck at ' + str(seebeck_obj.temp[k]) + ' K')
        plt.legend(loc='upper left', fontsize=12)
        plt.savefig('seebeck_potential_at_' + str(seebeck_obj.temp[k]) + 'K___' + time.strftime(
            "%Y-%m-%d_%H%M%S") + '.jpg', format='jpg', dpi=600, bbox_inches='tight')
        plt.show()

    from matplotlib.pyplot import figure
    figure(figsize=(7, 7))
    for k in range(0, len(seebeck_obj.all_data)):
        endx = [xposfin[k][-1], xnegfin[k][0]]
        endy = [yposfin[k][-1], ynegfin[k][0]]
        plt.plot(endx, endy, color=colours[k])
        plt.plot(xposfin[k], yposfin[k], color=colours[k],
                 label=str(seebeck_obj.temp[k])+' K')
        plt.plot(xnegfin[k], ynegfin[k], '--', color=colours[k])
        plt.xlabel('Chemical Potential (eV)', fontsize=12)
        plt.axhline(0, color='k')
        plt.title('Seebeck at different T')
    plt.savefig('seebeck_potential_different_T_' + time.strftime("%Y-%m-%d_%H%M%S") +
                '.jpg', format='jpg', dpi=100, bbox_inches='tight')
    plt.show()
    if save_to_file != False:
        save_plot(save_to_file)


def plot_cry_seebeck_carrier(seebeck_obj, save_to_file=False):
    """
    Plot the Seebeck coefficient as a function of charge carrier concentration.

    Args:
        seebeck_obj: Seebeck object containing the data for the Seebeck coefficient.
        save_to_file (optional): If True, saves the plot to a file. Default is False.

    Returns:
        None

    Notes:
        - Prompts the user to choose the direction to plot among S_xx, S_xy, S_xz, S_yx, S_yy, S_yz, S_yz, S_zx, S_zy, S_zz.
        - Plots the Seebeck coefficient as a function of charge carrier concentration for each temperature, distinguishing between n-type and p-type conduction.
        - If save_to_file is True, saves the plot to a file named 'seebeck_carrier_at_T_K___YYYY-MM-DD_HHMMSS.jpg' for each temperature, and 'seebeck_carrier_different_T_YYYY-MM-DD_HHMMSS.jpg' for all temperatures combined.
    """
    import sys
    import time

    import matplotlib.pyplot as plt
    import numpy as np

    case = input(
        'Please, choose the direction you want to plot. \nYou can choose among S_xx, S_xy, S_xz, S_yx, S_yy, S_yz, S_yz, S_zx, S_zy, S_zz\n')

    case = case.lower().replace('_', '')

    if case.isalpha() == True:
        pass
    else:
        sys.exit('Please, select a valid chioce')

    if case == 'sxx':
        col = 3
    elif case == 'sxy':
        col = 4
    elif case == 'sxz':
        col = 5
    elif case == 'syx':
        col = 6
    elif case == 'syy':
        col = 7
    elif case == 'syz':
        col = 8
    elif case == 'szx':
        col = 9
    elif case == 'szy':
        col = 10
    elif case == 'szz':
        col = 11
    else:
        sys.exit('please, choose a valid chioce')

    vol = seebeck_obj.volume

    x = []
    for k in range(0, len(seebeck_obj.all_data)):
        x.append(np.array(seebeck_obj.all_data[k].apply(
            lambda x: (float(x.split()[2])/vol))))
    y = []

    for k in range(0, len(seebeck_obj.all_data)):
        y.append(np.array(seebeck_obj.all_data[k].apply(
            lambda x: float(x.split()[col])*1000000)))

    yneg = []
    ypos = []
    xpos = []
    xneg = []
    yposfin = []
    xposfin = []
    ynegfin = []
    xnegfin = []

    for k in range(0, len(seebeck_obj.all_data)):
        for j in range(0, len(x[k])):
            if x[k][j] >= 0:
                xpos.append(x[k][j])
                ypos.append(y[k][j])
            else:
                xneg.append(x[k][j])
                yneg.append(y[k][j])
        yposfin.append(ypos)
        ynegfin.append(yneg)
        xposfin.append(xpos)
        xnegfin.append(xneg)
        xpos = []
        ypos = []
        xneg = []
        yneg = []

    print('To differentiate transport coefficients due to n-type or p-type conduction (electrons or holes as majority carriers) dashed and solid lines are used, respectively.')

    colours = []
    colours = ['royalblue', 'orange', 'green', 'red',
               'purple', 'brown', 'pink', 'grey', 'olive', 'cyan']

    for k in range(0, len(seebeck_obj.all_data)):
        endx = [xposfin[k][-1], xnegfin[k][0]]
        endy = [yposfin[k][-1], ynegfin[k][0]]
        plt.figure()
        plt.plot(endx, endy, color=colours[k])
        plt.plot(xposfin[k], yposfin[k], color=colours[k],
                 label=str(seebeck_obj.temp[k])+' K')
        plt.plot(abs(np.array(xnegfin[k])), ynegfin[k], '--', color=colours[k])
        plt.xlabel('Charge Carrier Concentration (cm$^{-3}$)', fontsize=12)
        plt.ylabel('Seebeck Coefficient ($\mu$V/K)', fontsize=12)
        plt.axhline(0, color='k')
        plt.title('Seebeck at ' + str(seebeck_obj.temp[k]) + ' K')
        plt.legend(loc='upper left', fontsize=12)
        plt.xscale('log')
        plt.show()

    from matplotlib.pyplot import figure

    figure(figsize=(7, 7))
    for k in range(0, len(seebeck_obj.all_data)):
        endx = [xposfin[k][-1], xnegfin[k][0]]
        endy = [yposfin[k][-1], ynegfin[k][0]]
        plt.plot(endx, endy, color=colours[k])
        plt.plot(xposfin[k], yposfin[k], color=colours[k],
                 label=str(seebeck_obj.temp[k])+' K')
        plt.plot(abs(np.array(xnegfin[k])), ynegfin[k], '--', color=colours[k])
        plt.xlabel('Charge Carrier Concentration (cm$^{-3}$)', fontsize=12)
        plt.ylabel('Seebeck Coefficient ($\mu$V/K)', fontsize=12)
        plt.axhline(0, color='k')
        plt.legend(loc='upper left', bbox_to_anchor=(1, 1), fontsize=12)
        plt.xscale('log')
        plt.title('Seebeck at different T')
    plt.savefig('seebeck_carrier_different_T_' + time.strftime("%Y-%m-%d_%H%M%S") +
                '.jpg', format='jpg', dpi=100, bbox_inches='tight')
    plt.show()

    if save_to_file != False:
        save_plot(save_to_file)


def plot_cry_multiseebeck(*seebeck):
    """
    Plot the multiseebeck coefficient for different temperatures.

    Args:
        *seebeck: Variable number of seebeck objects containing the data for the Seebeck coefficient.

    Returns:
        None

    Notes:
<<<<<<< HEAD
        - Prompts the user to input the index of the temperature to plot.
        - Prompts the user to input the lower and higher values of chemical potential to plot in eV.
        - Prompts the user to choose the direction to plot among S_xx, S_xy, S_xz, S_yx, S_yy, S_yz, S_yz, S_zx, S_zy, S_zz.
        - Plots the multiseebeck coefficient for each seebeck object.
        - Differentiates transport coefficients due to n-type or p-type conduction using dashed and solid lines.
        - Saves the plot to a file named 'multiseebeckYYYY-MM-DD_HHMMSS.jpg', where YYYY-MM-DD_HHMMSS represents the current date and time.
=======
        - Prompts the user to choose the direction to plot among S_xx, S_xy, S_xz, S_yy, S_yz, S_zz.
        - Plots the electrical conductivity as a function of charge carrier concentration for each temperature, distinguishing between n-type and p-type conduction.
        - If save_to_file is True, saves the plot to a file named 'sigma_carrier_at_T_K___YYYY-MM-DD_HHMMSS.jpg' for each temperature, and 'sigma_carrier_different_T_YYYY-MM-DD_HHMMSS.jpg' for all temperatures combined.
>>>>>>> 901e0566
    """
    import sys
    import time

    import matplotlib.pyplot as plt
    import numpy as np

    k = int(input(
        'Insert the index of temperature you want to plot \n(i.e. if your temperature are [T1, T2, T3] indexes are [0, 1, 2])'))
    minpot = float(
        input('Insert the lower value of chemical potential you want to plot in eV'))
    maxpot = float(
        input('Inser the higher value of chemical potential you want to plot in eV'))

    case = input(
        'Please, choose the direction you want to plot. \nYou can choose among S_xx, S_xy, S_xz, S_yx, S_yy, S_yz, S_yz, S_zx, S_zy, S_zz\n')

    case = case.lower().replace('_', '')

    if case.isalpha() == True:
        pass
    else:
        sys.exit('Please, select a valid chioce')

    if case == 'sxx':
        col = 3
    elif case == 'sxy':
        col = 4
    elif case == 'sxz':
        col = 5
    elif case == 'syx':
        col = 6
    elif case == 'syy':
        col = 7
    elif case == 'syz':
        col = 8
    elif case == 'szx':
        col = 9
    elif case == 'szy':
        col = 10
    elif case == 'szz':
        col = 11

    else:
        sys.exit('please, choose a valid chioce')

    print('To differentiate transport coefficients due to n-type or p-type conduction (electrons or holes as majority carriers) dashed and solid lines are used, respectively.')

    i = 0
    for n in seebeck:
        vol = n.volume

        x = []
        for kq in range(0, len(n.all_data)):
            x.append(np.array(n.all_data[kq].apply(
                lambda x: float(x.split()[0]))))

        carrier = []
        for kq in range(0, len(n.all_data)):
            carrier.append(np.array(n.all_data[kq].apply(
                lambda x: (float(x.split()[2])/vol))))

        y = []
        for kq in range(0, len(n.all_data)):
            y.append(np.array(n.all_data[kq].apply(
                lambda x: float(x.split()[col])*1000000)))

        yneg = []
        ypos = []
        xpos = []
        xneg = []
        yposfin = []
        xposfin = []
        ynegfin = []
        xnegfin = []

        for kq in range(0, len(n.all_data)):
            for j in range(0, len(carrier[kq])):
                if carrier[kq][j] >= 0:
                    xpos.append(x[kq][j])
                    ypos.append(y[kq][j])
                else:
                    xneg.append(x[kq][j])
                    yneg.append(y[kq][j])
            yposfin.append(ypos)
            ynegfin.append(yneg)
            xposfin.append(xpos)
            xnegfin.append(xneg)
            xpos = []
            ypos = []
            xneg = []
            yneg = []

        colours = ['royalblue', 'orange', 'green', 'red',
                   'purple', 'brown', 'pink', 'grey', 'olive', 'cyan']

        endx = []
        endy = []

        endx = [xposfin[k][-1], xnegfin[k][0]]
        endy = [yposfin[k][-1], ynegfin[k][0]]
        plt.plot(endx, endy, color=colours[i])
        plt.plot(xposfin[k], yposfin[k], color=colours[i], label=str(n.title))
        plt.plot(xnegfin[k], ynegfin[k], '--', color=colours[i])
        plt.xlabel('Chemical Potential (eV)', fontsize=12)
        plt.ylabel('Seebeck Coefficient ($\mu$V/K)', fontsize=12)
        plt.xlim(minpot, maxpot)
        plt.axhline(0, color='k')
        plt.legend(loc='upper left', bbox_to_anchor=(1, 1), fontsize=12)
        i = 1+i
    plt.title('MultiSeebeck ' + str(n.temp[k]) + ' K')
    plt.savefig('multiseebeck' + time.strftime("%Y-%m-%d_%H%M%S") +
                '.jpg', format='jpg', dpi=100, bbox_inches='tight')


# ------------------------------------SIGMA-----------------------------------#

def plot_cry_sigma_potential(sigma_obj, save_to_file=False):
    """
    Plot the electrical conductivity as a function of chemical potential.

    Args:
        sigma_obj (object): Sigma object containing the data for electrical conductivity.
        save_to_file (bool, optional): If True, saves the plot to a file. Default is False.

    Returns:
        None

    Notes:
        - Prompts the user to choose the direction to plot among S_xx, S_xy, S_xz, S_yy, S_yz, S_zz.
        - Plots the electrical conductivity as a function of chemical potential for each temperature.
        - Distinguishes between n-type and p-type conduction with dashed and solid lines, respectively.
        - If save_to_file is True, saves the plot to a file named 'sigma_potential_different_T_YYYY-MM-DD_HHMMSS.jpg'.

    """
    import sys
    import time

    import matplotlib.pyplot as plt
    import numpy as np

    case = input(
        'Please, choose the direction you want to plot. \nYou can choose among S_xx, S_xy, S_xz, S_yy, S_yz, S_zz\n')

    case = case.lower().replace('_', '')

    if case.isalpha() == True:
        pass
    else:
        sys.exit('Please, select a valid chioce')

    if case == 'sxx':
        col = 3
    elif case == 'sxy':
        col = 4
    elif case == 'sxz':
        col = 5
    elif case == 'syy':
        col = 6
    elif case == 'syz':
        col = 7
    elif case == 'szz':
        col = 8
    else:
        sys.exit('please, choose a valid chioce')

    vol = sigma_obj.volume

    x = []
    for k in range(0, len(sigma_obj.all_data)):
        x.append(np.array(sigma_obj.all_data[k].apply(
            lambda x: float(x.split()[0]))))

    carrier = []
    for k in range(0, len(sigma_obj.all_data)):
        carrier.append(np.array(sigma_obj.all_data[k].apply(
            lambda x: (float(x.split()[2])/vol))))

    y = []
    for k in range(0, len(sigma_obj.all_data)):
        y.append(np.array(sigma_obj.all_data[k].apply(
            lambda x: float(x.split()[col]))))

    yneg = []
    ypos = []
    xpos = []
    xneg = []
    yposfin = []
    xposfin = []
    ynegfin = []
    xnegfin = []

    for k in range(0, len(sigma_obj.all_data)):
        for j in range(0, len(x[k])):
            if carrier[k][j] >= 0:
                xpos.append(x[k][j])
                ypos.append(y[k][j])
            else:
                xneg.append(x[k][j])
                yneg.append(y[k][j])
        yposfin.append(ypos)
        ynegfin.append(yneg)
        xposfin.append(xpos)
        xnegfin.append(xneg)
        xpos = []
        ypos = []
        xneg = []
        yneg = []

    print('To differentiate transport coefficients due to n-type or p-type conduction (electrons or holes as majority carriers) dashed and solid lines are used, respectively.')
    colours = []
    colours = ['royalblue', 'orange', 'green', 'red',
               'purple', 'brown', 'pink', 'grey', 'olive', 'cyan']
    endx = []
    endy = []

    for k in range(0, len(sigma_obj.all_data)):
        endx = [xposfin[k][-1], xnegfin[k][0]]
        endy = [yposfin[k][-1], ynegfin[k][0]]
        plt.figure()
        plt.plot(endx, endy, color=colours[k])
        plt.plot(xposfin[k], yposfin[k], color=colours[k],
                 label=str(sigma_obj.temp[k])+' K')
        plt.plot(xnegfin[k], ynegfin[k], '--', color=colours[k])
        plt.xlabel('Chemical Potential (eV)', fontsize=12)
        plt.ylabel('Electrical Conductivity (S/m)', fontsize=12)
        plt.axhline(0, color='k')
        plt.title('Sigma at '+str(sigma_obj.temp[k]) + 'K')
        plt.legend(loc='upper left', fontsize=12)
        plt.savefig('sigma_potential_at_' + str(sigma_obj.temp[k]) + 'K___' + time.strftime(
            "%Y-%m-%d_%H%M%S") + '.jpg', format='jpg', dpi=600, bbox_inches='tight')
        plt.show()

    for k in range(0, len(sigma_obj.all_data)):
        endx = [xposfin[k][-1], xnegfin[k][0]]
        endy = [yposfin[k][-1], ynegfin[k][0]]
        plt.plot(endx, endy, color=colours[k])
        plt.plot(xposfin[k], yposfin[k], color=colours[k],
                 label=str(sigma_obj.temp[k])+' K')
        plt.plot(xnegfin[k], ynegfin[k], '--', color=colours[k])
        plt.xlabel('Chemical Potential (eV)', fontsize=12)
        plt.ylabel('Electrical Conductivity (S/m)', fontsize=12)
        plt.title('Sigma at different T')
        plt.axhline(0, color='k')
        plt.legend(loc='upper left', bbox_to_anchor=(1, 1), fontsize=12)
    plt.savefig('sigma_potential_different_T_' + time.strftime("%Y-%m-%d_%H%M%S") +
                '.jpg', format='jpg', dpi=100, bbox_inches='tight')

    if save_to_file != False:
        save_plot(save_to_file)


def plot_cry_sigma_carrier(sigma_obj, save_to_file=False):
    """
    Plot the electrical conductivity as a function of charge carrier concentration.

    Args:
        sigma_obj: Sigma object containing the data for the electrical conductivity.
        save_to_file (optional): If True, saves the plot to a file. Default is False.

    Returns:
        None

    Notes:
<<<<<<< HEAD
        - Prompts the user to choose the direction to plot among S_xx, S_xy, S_xz, S_yy, S_yz, S_zz.
        - Plots the electrical conductivity as a function of charge carrier concentration for each temperature, distinguishing between n-type and p-type conduction.
        - If save_to_file is True, saves the plot to a file named 'sigma_carrier_different_T_YYYY-MM-DD_HHMMSS.jpg'.
=======
        - Prompts the user to choose the direction to plot among PF_xx, PF_xy, PF_xz, PF_yx, PF_yy, PF_yz, PF_yz, PF_zx, PF_zy, PF_zz.
        - Calculates the power factor using the Seebeck coefficient and electrical conductivity data for each temperature.
        - Plots the power factor for each temperature as a function of the chemical potential, distinguishing between n-type and p-type conduction.
        - If save_to_file is True, saves the plot to a file named 'powerfactor_potential_at_T_K___YYYY-MM-DD_HHMMSS.jpg' for each temperature, and 'powerfactor_potential_different_T_YYYY-MM-DD_HHMMSS.jpg' for all temperatures combined.
>>>>>>> 901e0566
    """
    import sys
    import time

    import matplotlib.pyplot as plt
    import numpy as np

    case = input(
        'Please, choose the direction you want to plot. \nYou can choose among S_xx, S_xy, S_xz, S_yy, S_yz, S_zz\n')

    case = case.lower().replace('_', '')

    if case.isalpha() == True:
        pass
    else:
        sys.exit('Please, select a valid chioce')

    if case == 'sxx':
        col = 3
    elif case == 'sxy':
        col = 4
    elif case == 'sxz':
        col = 5
    elif case == 'syy':
        col = 6
    elif case == 'syz':
        col = 7
    elif case == 'szz':
        col = 8
    else:
        sys.exit('please, choose a valid chioce')

    vol = sigma_obj.volume

    x = []
    for k in range(0, len(sigma_obj.all_data)):
        x.append(np.array(sigma_obj.all_data[k].apply(
            lambda x: (float(x.split()[2])/vol))))

    y = []
    for k in range(0, len(sigma_obj.all_data)):
        y.append(np.array(sigma_obj.all_data[k].apply(
            lambda x: float(x.split()[col]))))

    yneg = []
    ypos = []
    xpos = []
    xneg = []
    yposfin = []
    xposfin = []
    ynegfin = []
    xnegfin = []

    for k in range(0, len(sigma_obj.all_data)):
        for j in range(0, len(x[k])):
            if x[k][j] >= 0:
                xpos.append(x[k][j])
                ypos.append(y[k][j])
            else:
                xneg.append(x[k][j])
                yneg.append(y[k][j])
        yposfin.append(ypos)
        ynegfin.append(yneg)
        xposfin.append(xpos)
        xnegfin.append(xneg)
        xpos = []
        ypos = []
        xneg = []
        yneg = []

    print('To differentiate transport coefficients due to n-type or p-type conduction (electrons or holes as majority carriers) dashed and solid lines are used, respectively.')

    colours = []
    colours = ['royalblue', 'orange', 'green', 'red',
               'purple', 'brown', 'pink', 'grey', 'olive', 'cyan']

    for k in range(0, len(sigma_obj.all_data)):
        endx = [xposfin[k][-1], xnegfin[k][0]]
        endy = [yposfin[k][-1], ynegfin[k][0]]
        plt.figure()
        plt.plot(endx, endy, color=colours[k])
        plt.plot(xposfin[k], yposfin[k], color=colours[k],
                 label=str(sigma_obj.temp[k])+' K')
        plt.plot(abs(np.array(xnegfin[k])), ynegfin[k], '--', color=colours[k])
        plt.xlabel('Charge Carrier Concentration (cm$^{-3}$)', fontsize=12)
        plt.ylabel('Electrical Conductivity (S/m)', fontsize=12)
        plt.axhline(0, color='k')
        plt.title('Sigma at ' + str(sigma_obj.temp[k]) + 'K')
        plt.legend(loc='upper left', fontsize=12)
        plt.xscale('log')
        plt.savefig('sigma_carrier_at_' + str(sigma_obj.temp[k]) + 'K___' + time.strftime(
            "%Y-%m-%d_%H%M%S") + '.jpg', format='jpg', dpi=600, bbox_inches='tight')
        plt.show()

    for k in range(0, len(sigma_obj.all_data)):
        endx = [xposfin[k][-1], xnegfin[k][0]]
        endy = [yposfin[k][-1], ynegfin[k][0]]
        plt.plot(endx, endy, color=colours[k])
        plt.plot(xposfin[k], yposfin[k], color=colours[k],
                 label=str(sigma_obj.temp[k])+' K')
        plt.plot(abs(np.array(xnegfin[k])), ynegfin[k], '--', color=colours[k])
        plt.xlabel('Charge Carrier Concentration (cm$^{-3}$)', fontsize=12)
        plt.ylabel('Electrical Conductivity (S/m)', fontsize=12)
        plt.title('Sigma at different T')
        plt.axhline(0, color='k')
        plt.legend(loc='upper left', bbox_to_anchor=(1, 1), fontsize=12)
        plt.xscale('log')
    plt.savefig('sigma_carrier_different_T_' + time.strftime("%Y-%m-%d_%H%M%S") +
                '.jpg', format='jpg', dpi=100, bbox_inches='tight')

    if save_to_file != False:
        save_plot(save_to_file)


def plot_cry_multisigma(*sigma):
    """
    Plot the multisigma conductivity for different temperatures.

    Args:
        *sigma: Variable number of sigma objects containing the data for the conductivity.

    Returns:
        None

    Notes:
        - Prompts the user to input the index of the temperature to plot.
        - Prompts the user to input the lower and higher values of chemical potential to plot in eV.
        - Prompts the user to choose the direction to plot among S_xx, S_xy, S_xz, S_yy, S_yz, S_zz.
        - Plots the multisigma conductivity for each sigma object.
        - Differentiates transport coefficients due to n-type or p-type conduction using dashed and solid lines.
        - Saves the plot to a file named 'multisigmaYYYY-MM-DD_HHMMSS.jpg', where YYYY-MM-DD_HHMMSS represents the current date and time.
    """
    import sys
    import time

    import matplotlib.pyplot as plt
    import numpy as np

    k = int(input(
        'Insert the index of temperature you want to plot \n(i.e. if your temperature are [T1, T2, T3] indexes are [0, 1, 2])'))
    minpot = float(
        input('Insert the lower value of chemical potential you want to plot in eV'))
    maxpot = float(
        input('Inser the higher value of chemical potential you want to plot in eV'))

    case = input(
        'Please, choose the direction you want to plot. \nYou can choose among S_xx, S_xy, S_xz, S_yy, S_yz, S_zz\n')

    case = case.lower().replace('_', '')

    if case.isalpha() == True:
        pass
    else:
        sys.exit('Please, select a valid chioce')

    if case == 'sxx':
        col = 3
    elif case == 'sxy':
        col = 4
    elif case == 'sxz':
        col = 5
    elif case == 'syy':
        col = 6
    elif case == 'syz':
        col = 7
    elif case == 'szz':
        col = 8

    else:
        sys.exit('please, choose a valid chioce')

    i = 0
    print('To differentiate transport coefficients due to n-type or p-type conduction (electrons or holes as majority carriers) dashed and solid lines are used, respectively.')
    for n in sigma:
        vol = n.volume

        x = []
        for kq in range(0, len(n.all_data)):
            x.append(np.array(n.all_data[kq].apply(
                lambda x: float(x.split()[0]))))

        carrier = []
        for kq in range(0, len(n.all_data)):
            carrier.append(np.array(n.all_data[kq].apply(
                lambda x: (float(x.split()[2])/vol))))

        y = []
        for kq in range(0, len(n.all_data)):
            y.append(np.array(n.all_data[kq].apply(
                lambda x: float(x.split()[col]))))

        yneg = []
        ypos = []
        xpos = []
        xneg = []
        yposfin = []
        xposfin = []
        ynegfin = []
        xnegfin = []

        for kq in range(0, len(n.all_data)):
            for j in range(0, len(x[kq])):
                if carrier[kq][j] >= 0:
                    xpos.append(x[kq][j])
                    ypos.append(y[kq][j])
                else:
                    xneg.append(x[kq][j])
                    yneg.append(y[kq][j])
            yposfin.append(ypos)
            ynegfin.append(yneg)
            xposfin.append(xpos)
            xnegfin.append(xneg)
            xpos = []
            ypos = []
            xneg = []
            yneg = []

        colours = []
        colours = ['royalblue', 'orange', 'green', 'red',
                   'purple', 'brown', 'pink', 'grey', 'olive', 'cyan']
        endx = []
        endy = []

        endx = [xposfin[k][-1], xnegfin[k][0]]
        endy = [yposfin[k][-1], ynegfin[k][0]]
        plt.plot(endx, endy, color=colours[i])
        plt.plot(xposfin[k], yposfin[k], color=colours[i], label=str(n.title))
        plt.plot(xnegfin[k], ynegfin[k], '--', color=colours[i])
        plt.xlabel('Chemical Potential (eV)', fontsize=12)
        plt.ylabel('Electrical Conductivity (S/m)', fontsize=12)
        plt.axhline(0, color='k')
        plt.legend(loc='upper left', bbox_to_anchor=(1, 1), fontsize=12)
        plt.xlim(minpot, maxpot)
        i = 1+i
    plt.title('MultiSigma ' + str(sigma[0].temp[k]) + ' K')
    plt.savefig('multisigma' + time.strftime("%Y-%m-%d_%H%M%S") +
                '.jpg', format='jpg', dpi=100, bbox_inches='tight')


# -------------------------------POWERFACTOR----------------------------------#

def plot_cry_powerfactor_potential(seebeck_obj, sigma_obj, save_to_file=False):
    """
    Plot the power factor for different potentials.

    Args:
        seebeck_obj: Seebeck object containing the data for the Seebeck coefficient.
        sigma_obj: Sigma object containing the data for the electrical conductivity.
        save_to_file (optional): If True, saves the plot to a file. Default is False.

    Returns:
        None

    Notes:
        - Prompts the user to choose the direction to plot among PF_xx, PF_xy, PF_xz, PF_yx, PF_yy, PF_yz, PF_yz, PF_zx, PF_zy, PF_zz.
<<<<<<< HEAD
        - Calculates the power factor using the Seebeck coefficient and electrical conductivity data.
        - Plots the power factor for each temperature, distinguishing between n-type and p-type conduction.
        - If save_to_file is True, saves the plot to a file named 'powerfactor_potential_different_T_YYYY-MM-DD_HHMMSS.jpg'.
=======
        - Calculates the power factor using the Seebeck coefficient and electrical conductivity data for each temperature.
        - Plots the power factor for each temperature as a function of the charge carrier concentration, distinguishing between n-type and p-type conduction.
        - If save_to_file is True, saves the plot to a file named 'powerfactor_carrier_at_T_K___YYYY-MM-DD_HHMMSS.jpg' for each temperature, and 'powerfactor_carrier_different_T_YYYY-MM-DD_HHMMSS.jpg' for all temperatures combined.
>>>>>>> 901e0566
    """
    import sys
    import time

    import matplotlib.pyplot as plt
    import numpy as np

    case = input(
        'Please, choose the direction you want to plot. \nYou can choose among PF_xx, PF_xy, PF_xz, PF_yx, PF_yy, PF_yz, PF_yz, PF_zx, PF_zy, PF_zz\n')

    case = case.lower().replace('_', '')

    if case.isalpha() == True:
        pass
    else:
        sys.exit('Please, select a valid chioce')

    if case == 'pfxx':
        col = 3
    elif case == 'pfxy':
        col = 4
    elif case == 'pfxz':
        col = 5
    elif case == 'pfyx':
        col = 6
    elif case == 'pfyy':
        col = 7
    elif case == 'pfyz':
        col = 8
    elif case == 'pfzx':
        col = 9
    elif case == 'pfzy':
        col = 10
    elif case == 'pfzz':
        col = 11
    else:
        sys.exit('please, choose a valid chioce')

    if case == 'pfxx':
        cols = 3
    elif case == 'pfxy':
        cols = 4
    elif case == 'pfxz':
        cols = 5
    elif case == 'pfyx':
        cols = 4
    elif case == 'pfyy':
        cols = 6
    elif case == 'pfyz':
        cols = 7
    elif case == 'pfzx':
        cols = 5
    elif case == 'pfzy':
        cols = 7
    elif case == 'pfzz':
        cols = 8
    else:
        sys.exit('please, choose a valid chioce')

    x = []
    for k in range(0, len(seebeck_obj.all_data)):
        x.append(np.array(seebeck_obj.all_data[k].apply(
            lambda x: float(x.split()[0]))))

    vol = sigma_obj.volume
    carrier = []

    yse = []
    for k in range(0, len(seebeck_obj.all_data)):
        yse.append(np.array(seebeck_obj.all_data[k].apply(
            lambda x: float(x.split()[col]))))

    ysi = []
    for k in range(0, len(sigma_obj.all_data)):
        ysi.append(np.array(sigma_obj.all_data[k].apply(
            lambda x: float(x.split()[cols]))))

    carrier = []
    for k in range(0, len(seebeck_obj.all_data)):
        carrier.append(np.array(seebeck_obj.all_data[k].apply(
            lambda x: (float(x.split()[2])/vol))))

    ysineg = []
    ysipos = []
    xsipos = []
    xsineg = []
    ysiposfin = []
    xsiposfin = []
    ysinegfin = []
    xsinegfin = []

    yseneg = []
    ysepos = []
    xsepos = []
    xseneg = []
    yseposfin = []
    xseposfin = []
    ysenegfin = []
    xsenegfin = []

    for k in range(0, len(seebeck_obj.all_data)):
        for j in range(0, len(carrier[k])):
            if carrier[k][j] >= 0:
                xsipos.append(x[k][j])
                ysipos.append(ysi[k][j])
            else:
                xsineg.append(x[k][j])
                ysineg.append(ysi[k][j])
        ysiposfin.append(np.array(ysipos))
        ysinegfin.append(np.array(ysineg))
        xsiposfin.append(np.array(xsipos))
        xsinegfin.append(np.array(xsineg))
        xsipos = []
        ysipos = []
        xsineg = []
        ysineg = []

    for k in range(0, len(seebeck_obj.all_data)):
        for j in range(0, len(carrier[k])):
            if carrier[k][j] >= 0:
                xsepos.append(x[k][j])
                ysepos.append(yse[k][j])
            else:
                xseneg.append(x[k][j])
                yseneg.append(yse[k][j])

        yseposfin.append(np.array(ysepos))
        ysenegfin.append(np.array(yseneg))
        xseposfin.append(np.array(xsepos))
        xsenegfin.append(np.array(xseneg))
        xsepos = []
        ysepos = []
        xseneg = []
        yseneg = []

    pf_meta_pos = []
    for i in range(0, len(yseposfin)):
        pf_meta_pos.append(yseposfin[i]*yseposfin[i])

    pf_pos = []
    for i in range(0, len(pf_meta_pos)):
        pf_pos.append(pf_meta_pos[i] * ysiposfin[i])

    pf_meta_neg = []
    for i in range(0, len(ysenegfin)):
        pf_meta_neg.append(ysenegfin[i] * ysenegfin[i])

    pf_neg = []
    for i in range(0, len(pf_meta_neg)):
        pf_neg.append(pf_meta_neg[i] * ysinegfin[i])

    print('To differentiate transport coefficients due to n-type or p-type conduction (electrons or holes as majority carriers) dashed and solid lines are used, respectively.')

    colours = []
    colours = ['royalblue', 'orange', 'green', 'red',
               'purple', 'brown', 'pink', 'grey', 'olive', 'cyan']

    for k in range(0, len(seebeck_obj.all_data)):
        endx = [xsiposfin[k][-1], xsinegfin[k][0]]
        endy = [pf_pos[k][-1], pf_neg[k][0]]
        plt.figure()
        plt.plot(endx, endy, color=colours[k])
        plt.plot(xsiposfin[k], pf_pos[k], color=colours[k],
                 label=str(seebeck_obj.temp[k])+' K')
        plt.plot(xsinegfin[k], pf_neg[k], '--', color=colours[k])
        plt.xlabel('Chemical Potential (eV)', fontsize=12)
        plt.ylabel('Power Factor (10$^{-12}$WK$^{-2}$m$^{-1}$)', fontsize=12)
        plt.axhline(0, color='k')
        plt.title('Power Factor at ' + str(seebeck_obj.temp[k]) + ' K')
        plt.legend(loc='upper left', fontsize=12)
        plt.show()

    from matplotlib.pyplot import figure

    figure(figsize=(7, 7))
    for k in range(0, len(seebeck_obj.all_data)):
        endx = [xsiposfin[k][-1], xsinegfin[k][0]]
        endy = [pf_pos[k][-1], pf_neg[k][0]]
        plt.plot(endx, endy, color=colours[k])
        plt.plot(xsiposfin[k], pf_pos[k], color=colours[k],
                 label=str(seebeck_obj.temp[k])+' K')
        plt.plot(xsinegfin[k], pf_neg[k], '--', color=colours[k])
        plt.xlabel('Chemical Potential (eV)', fontsize=12)
        plt.axhline(0, color='k')
        plt.legend(loc='upper left', bbox_to_anchor=(1, 1), fontsize=12)
        plt.title('Power Factor at different T')

    plt.savefig('powerfactor_potential_different_T_' + time.strftime(
        "%Y-%m-%d_%H%M%S") + '.jpg', format='jpg', dpi=100, bbox_inches='tight')
    if save_to_file != False:
        save_plot(save_to_file)


def plot_cry_powerfactor_carrier(seebeck_obj, sigma_obj, save_to_file=False):
    """
    Plot the power factor for different charge carrier concentrations.

    Args:
        seebeck_obj: Seebeck object containing the data for the Seebeck coefficient.
        sigma_obj: Sigma object containing the data for the electrical conductivity.
        save_to_file (optional): If True, saves the plot to a file. Default is False.

    Returns:
        None

    Notes:
<<<<<<< HEAD
        - Prompts the user to choose the direction to plot among PF_xx, PF_xy, PF_xz, PF_yx, PF_yy, PF_yz, PF_yz, PF_zx, PF_zy, PF_zz.
        - Calculates the power factor using the Seebeck coefficient and electrical conductivity data.
        - Plots the power factor for each temperature, distinguishing between n-type and p-type conduction.
        - If save_to_file is True, saves the plot to a file named 'powerfactor_carrier_at_T_K___YYYY-MM-DD_HHMMSS.jpg' for each temperature, and 'powerfactor_carrier_different_T_YYYY-MM-DD_HHMMSS.jpg' for all temperatures combined.
=======
        - Prompts the user to input the value of ktot in W-1K-1m-1.
        - Prompts the user to choose the direction to plot among ZT_xx, ZT_xy, ZT_xz, ZT_yx, ZT_yy, ZT_yz, ZT_yz, ZT_zx, ZT_zy, ZT_zz.
        - Calculates the ZT value using the Seebeck coefficient and electrical conductivity data.
        - Plots the ZT value for each temperature as a function of the chemical potential.
        - If save_to_file is True, saves the plot to a file named 'zt_at_T_K___YYYY-MM-DD_HHMMSS.jpg' for each temperature, and 'zt_different_T_YYYY-MM-DD_HHMMSS.jpg' for all temperatures combined.
>>>>>>> 901e0566
    """
    import sys
    import time

    import matplotlib.pyplot as plt
    import numpy as np

    case = input(
        'Please, choose the direction you want to plot. \nYou can choose among PF_xx, PF_xy, PF_xz, PF_yx, PF_yy, PF_yz, PF_yz, PF_zx, PF_zy, PF_zz\n')

    case = case.lower().replace('_', '')

    if case.isalpha() == True:
        pass
    else:
        sys.exit('Please, select a valid chioce')

    if case == 'pfxx':
        col = 3
    elif case == 'pfxy':
        col = 4
    elif case == 'pfxz':
        col = 5
    elif case == 'pfyx':
        col = 6
    elif case == 'pfyy':
        col = 7
    elif case == 'pfyz':
        col = 8
    elif case == 'pfzx':
        col = 9
    elif case == 'pfzy':
        col = 10
    elif case == 'pfzz':
        col = 11
    else:
        sys.exit('please, choose a valid chioce')

    if case == 'pfxx':
        cols = 3
    elif case == 'pfxy':
        cols = 4
    elif case == 'pfxz':
        cols = 5
    elif case == 'pfyx':
        cols = 4
    elif case == 'pfyy':
        cols = 6
    elif case == 'pfyz':
        cols = 7
    elif case == 'pfzx':
        cols = 5
    elif case == 'pfzy':
        cols = 7
    elif case == 'pfzz':
        cols = 8
    else:
        sys.exit('please, choose a valid chioce')

    vol = sigma_obj.volume

    x = []
    for k in range(0, len(sigma_obj.all_data)):
        x.append(np.array(sigma_obj.all_data[k].apply(
            lambda x: (float(x.split()[2])/vol))))

    yse = []
    for k in range(0, len(seebeck_obj.all_data)):
        yse.append(np.array(seebeck_obj.all_data[k].apply(
            lambda x: float(x.split()[col]))))

    ysi = []
    for k in range(0, len(sigma_obj.all_data)):
        ysi.append(np.array(sigma_obj.all_data[k].apply(
            lambda x: float(x.split()[cols]))))

    pf_meta = []
    for i in range(0, len(yse)):
        pf_meta.append(yse[i] * yse[i])

    pf = []
    for i in range(0, len(pf_meta)):
        pf.append(pf_meta[i] * ysi[i])

    ysineg = []
    ysipos = []
    xsipos = []
    xsineg = []
    ysiposfin = []
    xsiposfin = []
    ysinegfin = []
    xsinegfin = []

    yseneg = []
    ysepos = []
    xsepos = []
    xseneg = []
    yseposfin = []
    xseposfin = []
    ysenegfin = []
    xsenegfin = []

    for k in range(0, len(seebeck_obj.all_data)):
<<<<<<< HEAD
        for j in range(0, len(x[k])):
            if x[k][j] >= 0:
                xsipos.append(x[k][j])
                ysipos.append(ysi[k][j])
            else:
                xsineg.append(x[k][j])
                ysineg.append(ysi[k][j])
        ysiposfin.append(np.array(ysipos))
        ysinegfin.append(np.array(ysineg))
        xsiposfin.append(np.array(xsipos))
        xsinegfin.append(np.array(xsineg))
        xsipos = []
        ysipos = []
        xsineg = []
        ysineg = []
=======
        plt.plot(x[k], pf[k], label=str(seebeck_obj.temp[k])+' K')
        plt.xlabel('Chemical Potential (eV)', fontsize=12)
        plt.ylabel('ZT', fontsize=12)
        plt.title('ZT at different T')
        plt.axhline(0, color='k')
        plt.legend(loc='upper left', bbox_to_anchor=(1, 1), fontsize=12)
    plt.savefig('zt_different_T_' + time.strftime("%Y-%m-%d_%H%M%S") +
                '.jpg', format='jpg', dpi=100, bbox_inches='tight')
    if save_to_file != False:
        save_plot(save_to_file)


def plot_cry_multiseebeck(*seebeck):
    """
    Plot the seebeck coefficients from different files as a function of chemical potential.

    Args:
        *seebeck: Variable number of seebeck objects containing the data for the Seebeck coefficient.

    Returns:
        None

    Notes:
        - Prompts the user to input the index of the temperature to plot.
        - Prompts the user to input the lower and higher values of chemical potential to plot in eV.
        - Prompts the user to choose the direction to plot among S_xx, S_xy, S_xz, S_yx, S_yy, S_yz, S_yz, S_zx, S_zy, S_zz.
        - Plots the seebeck coefficient for each seebeck object.
        - Differentiates transport coefficients due to n-type or p-type conduction using dashed and solid lines.
        - Saves the plot to a file named 'multiseebeckYYYY-MM-DD_HHMMSS.jpg', where YYYY-MM-DD_HHMMSS represents the current date and time.
    """
    import sys
    import matplotlib.pyplot as plt
    import numpy as np
    import time

    k = int(input(
        'Insert the index of temperature you want to plot \n(i.e. if your temperature are [T1, T2, T3] indexes are [0, 1, 2])'))
    minpot = float(
        input('Insert the lower value of chemical potential you want to plot in eV'))
    maxpot = float(
        input('Inser the higher value of chemical potential you want to plot in eV'))
>>>>>>> 901e0566

    for k in range(0, len(seebeck_obj.all_data)):
        for j in range(0, len(x[k])):
            if x[k][j] >= 0:
                xsepos.append(x[k][j])
                ysepos.append(yse[k][j])
            else:
                xseneg.append(x[k][j])
                yseneg.append(yse[k][j])
        yseposfin.append(np.array(ysepos))
        ysenegfin.append(np.array(yseneg))
        xseposfin.append(np.array(xsepos))
        xsenegfin.append(np.array(xseneg))
        xsepos = []
        ysepos = []
        xseneg = []
        yseneg = []

    pf_meta_pos = []
    for i in range(0, len(yseposfin)):
        pf_meta_pos.append(yseposfin[i]*yseposfin[i])

    pf_pos = []
    for i in range(0, len(pf_meta_pos)):
        pf_pos.append(pf_meta_pos[i] * ysiposfin[i])

    pf_meta_neg = []
    for i in range(0, len(ysenegfin)):
        pf_meta_neg.append(ysenegfin[i] * ysenegfin[i])

    pf_neg = []
    for i in range(0, len(pf_meta_neg)):
        pf_neg.append(pf_meta_neg[i] * ysinegfin[i])

    print('To differentiate transport coefficients due to n-type or p-type conduction (electrons or holes as majority carriers) dashed and solid lines are used, respectively.')

    colours = []
    colours = ['royalblue', 'orange', 'green', 'red',
               'purple', 'brown', 'pink', 'grey', 'olive', 'cyan']

    from matplotlib.pyplot import figure

    for k in range(0, len(seebeck_obj.all_data)):
        endx = [xsiposfin[k][-1], xsinegfin[k][0]]
        endy = [pf_pos[k][-1], pf_neg[k][0]]
        plt.figure()
        plt.plot(endx, endy, color=colours[k])
        plt.plot(xsiposfin[k], pf_pos[k], color=colours[k],
                 label=str(seebeck_obj.temp[k])+' K')
        plt.plot(abs(xsinegfin[k]), pf_neg[k], '--', color=colours[k])
        plt.xlabel('Charge Carrier Concentration (cm$^{-3}$)', fontsize=12)
        plt.ylabel('Power Factor (10$^{-12}$WK$^{-2}$m$^{-1}$)', fontsize=12)
        plt.axhline(0, color='k')
        plt.title('Power Factor at ' + str(seebeck_obj.temp[k]) + ' K')
        plt.legend(loc='upper left', fontsize=12)
        plt.xscale('log')
        plt.savefig('powerfactor_carrier_at_' + str(seebeck_obj.temp[k]) + 'K___' + time.strftime(
            "%Y-%m-%d_%H%M%S") + '.jpg', format='jpg', dpi=600, bbox_inches='tight')
        plt.show()

    from matplotlib.pyplot import figure
    figure(figsize=(7, 7))
    for k in range(0, len(seebeck_obj.all_data)):
        endx = [xsiposfin[k][-1], xsinegfin[k][0]]
        endy = [pf_pos[k][-1], pf_neg[k][0]]
        plt.plot(endx, endy, color=colours[k])
        plt.plot(xsiposfin[k], pf_pos[k], color=colours[k],
                 label=str(seebeck_obj.temp[k])+' K')
        plt.plot(abs(xsinegfin[k]), pf_neg[k], '--', color=colours[k])
        plt.xlabel('Charge Carrier Concentration (cm$^{-3}$)', fontsize=12)
        plt.ylabel('Power Factor (10$^{-12}$WK$^{-2}$m$^{-1}$)', fontsize=12)
        plt.title('Power Factor at different T')
        plt.axhline(0, color='k')
        plt.legend(loc='upper left', bbox_to_anchor=(1, 1), fontsize=12)
        plt.xscale('log')
    plt.savefig('powerfactor_carrier_different_T_' + time.strftime("%Y-%m-%d_%H%M%S") +
                '.jpg', format='jpg', dpi=100, bbox_inches='tight')
    # plt.show()

    if save_to_file != False:
        save_plot(save_to_file)

<<<<<<< HEAD
# ------------------------------------ZT--------------------------------------#
=======
def plot_cry_multisigma(*sigma):
    """
    Plot the electrical conductivities from different files as a function of the chemical potential.

    Args:
        *sigma: Variable number of sigma objects containing the data for the conductivity.

    Returns:
        None

    Notes:
        - Prompts the user to input the index of the temperature to plot.
        - Prompts the user to input the lower and higher values of chemical potential to plot in eV.
        - Prompts the user to choose the direction to plot among S_xx, S_xy, S_xz, S_yy, S_yz, S_zz.
        - Plots the electrical conductivity for each sigma object.
        - Differentiates transport coefficients due to n-type or p-type conduction using dashed and solid lines.
        - Saves the plot to a file named 'multisigmaYYYY-MM-DD_HHMMSS.jpg', where YYYY-MM-DD_HHMMSS represents the current date and time.
    """
    import sys
    import matplotlib.pyplot as plt
    import numpy as np
    import time

    k = int(input(
        'Insert the index of temperature you want to plot \n(i.e. if your temperature are [T1, T2, T3] indexes are [0, 1, 2])'))
    minpot = float(
        input('Insert the lower value of chemical potential you want to plot in eV'))
    maxpot = float(
        input('Inser the higher value of chemical potential you want to plot in eV'))

    case = input(
        'Please, choose the direction you want to plot. \nYou can choose among S_xx, S_xy, S_xz, S_yy, S_yz, S_zz\n')

    case = case.lower().replace('_', '')

    if case.isalpha() == True:
        pass
    else:
        sys.exit('Please, select a valid chioce')

    if case == 'sxx':
        col = 3
    elif case == 'sxy':
        col = 4
    elif case == 'sxz':
        col = 5
    elif case == 'syy':
        col = 6
    elif case == 'syz':
        col = 7
    elif case == 'szz':
        col = 8

    else:
        sys.exit('please, choose a valid chioce')

    i = 0
    print('To differentiate transport coefficients due to n-type or p-type conduction (electrons or holes as majority carriers) dashed and solid lines are used, respectively.')
    for n in sigma:
        vol = n.volume

        x = []
        for kq in range(0, len(n.all_data)):
            x.append(np.array(n.all_data[kq].apply(
                lambda x: float(x.split()[0]))))

        carrier = []
        for kq in range(0, len(n.all_data)):
            carrier.append(np.array(n.all_data[kq].apply(
                lambda x: (float(x.split()[2])/vol))))

        y = []
        for kq in range(0, len(n.all_data)):
            y.append(np.array(n.all_data[kq].apply(
                lambda x: float(x.split()[col]))))

        yneg = []
        ypos = []
        xpos = []
        xneg = []
        yposfin = []
        xposfin = []
        ynegfin = []
        xnegfin = []

        for kq in range(0, len(n.all_data)):
            for j in range(0, len(x[kq])):
                if carrier[kq][j] >= 0:
                    xpos.append(x[kq][j])
                    ypos.append(y[kq][j])
                else:
                    xneg.append(x[kq][j])
                    yneg.append(y[kq][j])
            yposfin.append(ypos)
            ynegfin.append(yneg)
            xposfin.append(xpos)
            xnegfin.append(xneg)
            xpos = []
            ypos = []
            xneg = []
            yneg = []

        colours = []
        colours = ['royalblue', 'orange', 'green', 'red',
                   'purple', 'brown', 'pink', 'grey', 'olive', 'cyan']
        endx = []
        endy = []

        endx = [xposfin[k][-1], xnegfin[k][0]]
        endy = [yposfin[k][-1], ynegfin[k][0]]
        plt.plot(endx, endy, color=colours[i])
        plt.plot(xposfin[k], yposfin[k], color=colours[i], label=str(n.title))
        plt.plot(xnegfin[k], ynegfin[k], '--', color=colours[i])
        plt.xlabel('Chemical Potential (eV)', fontsize=12)
        plt.ylabel('Electrical Conductivity (S/m)', fontsize=12)
        plt.axhline(0, color='k')
        plt.legend(loc='upper left', bbox_to_anchor=(1, 1), fontsize=12)
        plt.xlim(minpot, maxpot)
        i = 1+i
    plt.title('MultiSigma ' + str(sigma[0].temp[k]) + ' K')
    plt.savefig('multisigma' + time.strftime("%Y-%m-%d_%H%M%S") +
                '.jpg', format='jpg', dpi=100, bbox_inches='tight')
>>>>>>> 901e0566


def plot_cry_zt(seebeck_obj, sigma_obj, save_to_file=False):
    """
    Plot the ZT value for different temperatures.

    Args:
        seebeck_obj: Seebeck object containing the data for the Seebeck coefficient.
        sigma_obj: Sigma object containing the data for the electrical conductivity.
        save_to_file (optional): If True, saves the plot to a file. Default is False.

    Returns:
        None

    Notes:
        - Prompts the user to input the value of ktot in W-1K-1m-1.
        - Prompts the user to choose the direction to plot among ZT_xx, ZT_xy, ZT_xz, ZT_yx, ZT_yy, ZT_yz, ZT_yz, ZT_zx, ZT_zy, ZT_zz.
        - Calculates the ZT value using the Seebeck coefficient and electrical conductivity data.
        - Plots the ZT value for each temperature.
        - If save_to_file is True, saves the plot to a file named 'zt_at_T_K___YYYY-MM-DD_HHMMSS.jpg' for each temperature, and 'zt_different_T_YYYY-MM-DD_HHMMSS.jpg' for all temperatures combined.
    """
    import sys
    import time

    import matplotlib.pyplot as plt
    import numpy as np

    ktot = float(input(
        'Please insert the value of ktot in W-1K-1m-1'))
    case = input(
        'Please, choose the direction you want to plot. \nYou can choose among ZT_xx, ZT_xy, ZT_xz, ZT_yx, ZT_yy, ZT_yz, ZT_yz, ZT_zx, ZT_zy, ZT_zz\n')

    case = case.lower().replace('_', '')

    if case.isalpha() == True:
        pass
    else:
        sys.exit('Please, select a valid chioce')

    if case == 'ztxx':
        col = 3
    elif case == 'ztxy':
        col = 4
    elif case == 'ztxz':
        col = 5
    elif case == 'ztyx':
        col = 6
    elif case == 'ztyy':
        col = 7
    elif case == 'ztyz':
        col = 8
    elif case == 'ztzx':
        col = 9
    elif case == 'ztzy':
        col = 10
    elif case == 'ztzz':
        col = 11
    else:
        sys.exit('please, choose a valid chioce')

    if case == 'ztxx':
        cols = 3
    elif case == 'ztxy':
        cols = 4
    elif case == 'ztxz':
        cols = 5
    elif case == 'ztyx':
        cols = 4
    elif case == 'ztyy':
        cols = 6
    elif case == 'ztyz':
        cols = 7
    elif case == 'ztzx':
        cols = 5
    elif case == 'ztzy':
        cols = 7
    elif case == 'ztzz':
        cols = 8
    else:
        sys.exit('please, choose a valid chioce')

    x = []
    for k in range(0, len(seebeck_obj.all_data)):
        x.append(np.array(seebeck_obj.all_data[k].apply(
            lambda x: float(x.split()[0]))))

    yse = []
    for k in range(0, len(seebeck_obj.all_data)):
        yse.append(np.array(seebeck_obj.all_data[k].apply(
            lambda x: float(x.split()[col]))))

    ysi = []
    for k in range(0, len(sigma_obj.all_data)):
        ysi.append(np.array(sigma_obj.all_data[k].apply(
            lambda x: float(x.split()[cols]))))

    pf_meta = []
    for i in range(0, len(yse)):
        pf_meta.append(yse[i] * yse[i])

    pf = []
    for i in range(0, len(pf_meta)):
        pf.append(pf_meta[i] * ysi[i])

    zt = []
    for i in range(0, len(pf_meta)):
        zt.append((pf[i] * seebeck_obj.temp[i])/ktot)

    for k in range(0, len(seebeck_obj.all_data)):
        plt.figure()
        plt.plot(x[k], pf[k], label=str(seebeck_obj.temp[k])+' K')
        plt.xlabel('Chemical Potential (eV)', fontsize=12)
        plt.ylabel('ZT', fontsize=12)
        plt.axhline(0, color='k')
        plt.title('ZT at ' + str(seebeck_obj.temp[k]) + ' K')
        plt.legend(loc='upper left', fontsize=12)
        plt.savefig('zt_at_' + str(seebeck_obj.temp[k]) + 'K___' + time.strftime(
            "%Y-%m-%d_%H%M%S") + '.jpg', format='jpg', dpi=600, bbox_inches='tight')
        plt.show()

    for k in range(0, len(seebeck_obj.all_data)):
        plt.plot(x[k], pf[k], label=str(seebeck_obj.temp[k])+' K')
        plt.xlabel('Chemical Potential (eV)', fontsize=12)
        plt.ylabel('ZT', fontsize=12)
        plt.title('ZT at different T')
        plt.axhline(0, color='k')
        plt.legend(loc='upper left', bbox_to_anchor=(1, 1), fontsize=12)
    plt.savefig('zt_different_T_' + time.strftime("%Y-%m-%d_%H%M%S") +
                '.jpg', format='jpg', dpi=100, bbox_inches='tight')
    if save_to_file != False:
        save_plot(save_to_file)


##############################################################################
#                                                                            #
#                             ELASTIC PROPERTIES                             #
#                                                                            #
##############################################################################

# -------------------------------YOUNG MODULUS--------------------------------#

def plot_cry_young(theta, phi, S):
    """
    Compute Young's modulus for each direction of the space (i.e., each pair
    of theta and phi angles).

    Args:
        theta (float): Theta value.
        phi (float): Phi value.
        S (numpy.ndarray): Compliance matrix.

    Returns:
        float: Young's modulus values.

    Notes:
        - This function is intended to be called by cry_ela_plot
    """
    import numpy as np

    # C2V = Matrix to refer the Cartesian into Voigt's notation
    # Observe that the matrix should be written as is shown below
    # C2V = np.array([[1,6,5],[6,2,4],[5,4,3]])
    # Since python start counting from zero all numbers must be subtracted by 1
    C2V = np.array(
        [
            [0, 5, 4],
            [5, 1, 3],
            [4, 3, 2]
        ]
    )
    # print("The Matrix to convert Cartesian into Voigs Notation: \n", C2V)
    # creating the 1x3 vector "a"
    a = np.array(
        [
            np.sin(theta) * np.cos(phi),
            np.sin(theta) * np.sin(phi),
            np.cos(theta),
        ]
    )
    # e is a pseudo Young modulus value folowing the relation 1/e
    e = 0.0
    # i,j,k,l are updatable indices refering to cartesian notation that
    # will be converted by C2V into Voigt's
    for i in range(3):
        for j in range(3):
            v = C2V[i, j]
            for k in range(3):
                for l in range(3):
                    u = C2V[k, l]
                    # rf is a factor that must be multipled by the compliance element if
                    # certain conditions are satisfied
                    rf = 1
                    if v >= 3 and u >= 3:
                        rf = 4
                    if v >= 3 and u < 3:
                        rf = 2
                    if u >= 3 and v < 3:
                        rf = 2

                    rtmp = a[i] * a[j] * a[k] * a[l] * (S[v, u] / rf)
                    e = e + rtmp
    E_tmp = 1 / e  # is the Young Modulus of each cycle
    return E_tmp

# ---------------------------COMPRESSION PROPERTIES---------------------------#


def plot_cry_comp(theta, phi, S):
    """
    Compute linear compressibility for each direction of the space (i.e., each
    pair of theta and phi angles).

    Args:
        theta (float): Theta value.
        phi (float): Phi value.
        S (numpy.ndarray): Compliance matrix.

    Returns:
        float: Linear compressibility values.

    Notes:
        - This function is intended to be called by cry_ela_plot
    """
    import numpy as np

    C2V = np.array(
        [
            [0, 5, 4],
            [5, 1, 3],
            [4, 3, 2]
        ]
    )

    a = np.array(
        [
            np.sin(theta) * np.cos(phi),
            np.sin(theta) * np.sin(phi),
            np.cos(theta),
        ]
    )
    B = 0.0

    for i in range(3):
        for j in range(3):
            v = C2V[i, j]
            for k in range(3):
                u = C2V[k, k]
                rf = 1
                if v >= 3 and u >= 3:
                    rf = 4
                if v >= 3 and u < 3:
                    rf = 2
                if u >= 3 and v < 3:
                    rf = 2

                rtmp = a[i] * a[j] * (S[v, u] / rf)
                B = B + rtmp
    return B


# -------------------------------SHEAR MODULUS--------------------------------#

def plot_cry_shear(theta_1D, phi_1D, S, ndeg, shear_choice):
    """
    For each direction of the space (i.e., for each pair
    of theta and phi angles) the shear modulus is computed for the third angle
    chi and the average, maximum and minimum values are stored.

    Args:
        theta_1D (numpy.ndarray): One-dimensional array of theta values.
        phi_1D (numpy.ndarray): One-dimensional array of phi values.
        S (numpy.ndarray): Compliance matrix.
        ndeg (int): Number of degrees for discretization.
        shear_choice (str): Type of shear property to plot. Options: "avg", "min", "max".

    Returns:
        numpy.ndarray: Shear property array.

    Notes:
        - This function is intended to be called by cry_ela_plot
    """
    import numpy as np

    C2V = np.array(
        [
            [0, 5, 4],
            [5, 1, 3],
            [4, 3, 2],
        ]
    )
    shear_chi = np.zeros(ndeg)
    shear_min = np.zeros((ndeg, ndeg))
    shear_max = np.zeros((ndeg, ndeg))
    shear_avg = np.zeros((ndeg, ndeg))
    chi_1D = np.linspace(0, 2 * np.pi, ndeg)

    for phi_idx in range(ndeg):
        phi = phi_1D[phi_idx]
        for theta_idx in range(ndeg):
            theta = theta_1D[theta_idx]
            for chi_idx in range(ndeg):
                chi = chi_1D[chi_idx]
                a = np.array(
                    [
                        np.sin(theta) * np.cos(phi),
                        np.sin(theta) * np.sin(phi),
                        np.cos(theta),
                    ]
                )
                b = np.array(
                    [
                        np.cos(theta) * np.cos(phi) * np.cos(chi)
                        - np.sin(phi) * np.sin(chi),
                        np.cos(theta) * np.sin(phi) * np.cos(chi)
                        + np.cos(phi) * np.sin(chi),
                        -np.sin(theta) * np.cos(chi),
                    ]
                )
                shear_tmp = 0
                for i in range(3):
                    for j in range(3):
                        v = C2V[i, j]
                        for k in range(3):
                            for l in range(3):
                                u = C2V[k, l]
                                rf = 1
                                if v >= 3 and u >= 3:
                                    rf = 4
                                if v >= 3 and u < 3:
                                    rf = 2
                                if u >= 3 and v < 3:
                                    rf = 2
                                rtmp = a[i] * b[j] * a[k] * \
                                    b[l] * (S[v, u] / rf)
                                shear_tmp = shear_tmp + rtmp
                shear_chi[chi_idx] = 1 / (4 * shear_tmp)
            shear_min[phi_idx, theta_idx] = np.amin(shear_chi)
            shear_max[phi_idx, theta_idx] = np.amax(shear_chi)
            shear_avg[phi_idx, theta_idx] = np.mean(shear_chi)

    if shear_choice == "avg":
        return shear_avg
    if shear_choice == "min":
        return shear_min
    if shear_choice == "max":
        return shear_max


# -----------------------------------POISSON RATIO----------------------------#

def plot_cry_poisson(theta_1D, phi_1D, S, ndeg, poisson_choice):
    """
    For each direction of the space (i.e., for each pair
    of theta and phi angles) the Poisson ratio is computed for the third angle
    chi and the average, maximum and minimum values are stored.

    Args:
        theta_1D (numpy.ndarray): One-dimensional array of theta values.
        phi_1D (numpy.ndarray): One-dimensional array of phi values.
        S (numpy.ndarray): Compliance matrix.
        ndeg (int): Number of degrees for discretization.
        poisson_choice (str): Type of Poisson's ratio to plot. Options: "avg", "min", "max".

    Returns:
        numpy.ndarray: Poisson's ratio array.

    Notes:
        - This function is intended to be called by cry_ela_plot
    """
    import numpy as np

    C2V = np.array(
        [
            [0, 5, 4],
            [5, 1, 3],
            [4, 3, 2],
        ]
    )
    poisson_chi = np.zeros(ndeg)
    poisson_min = np.zeros((ndeg, ndeg))
    poisson_max = np.zeros((ndeg, ndeg))
    poisson_avg = np.zeros((ndeg, ndeg))
    chi_1D = np.linspace(0, 2 * np.pi, ndeg)

    for phi_idx in range(ndeg):
        phi = phi_1D[phi_idx]
        for theta_idx in range(ndeg):
            theta = theta_1D[theta_idx]
            for chi_idx in range(ndeg):
                chi = chi_1D[chi_idx]
                a = np.array(
                    [
                        np.sin(theta) * np.cos(phi),
                        np.sin(theta) * np.sin(phi),
                        np.cos(theta),
                    ]
                )
                b = np.array(
                    [
                        np.cos(theta) * np.cos(phi) * np.cos(chi)
                        - np.sin(phi) * np.sin(chi),
                        np.cos(theta) * np.sin(phi) * np.cos(chi)
                        + np.cos(phi) * np.sin(chi),
                        -np.sin(theta) * np.cos(chi),
                    ]
                )
                poisson_num = 0
                poisson_den = 0
                for i in range(3):
                    for j in range(3):
                        v = C2V[i, j]
                        for k in range(3):
                            for l in range(3):
                                u = C2V[k, l]
                                rf = 1
                                if v >= 3 and u >= 3:
                                    rf = 4
                                if v >= 3 and u < 3:
                                    rf = 2
                                if u >= 3 and v < 3:
                                    rf = 2
                                num = (a[i] * a[j] * b[k] * b[l] * S[v, u])/rf
                                den = (a[i] * a[j] * a[k] * a[l] * S[v, u])/rf
                                poisson_num = poisson_num + num
                                poisson_den = poisson_den + den
                poisson_chi[chi_idx] = - poisson_num / poisson_den
            poisson_min[phi_idx, theta_idx] = np.amin(poisson_chi)
            poisson_max[phi_idx, theta_idx] = np.amax(poisson_chi)
            poisson_avg[phi_idx, theta_idx] = np.mean(poisson_chi)

    if poisson_choice == "avg":
        return poisson_avg
    if poisson_choice == "min":
        return poisson_min
    if poisson_choice == "max":
        return poisson_max


<<<<<<< HEAD
# ---------------------------------ELASTIC------------------------------------#

def plot_cry_ela(choose, ndeg, *args, dpi=200, filetype=".png",
=======
def plot_cry_ela(choose, ndeg, *args, dpi=200, filetype="png",
>>>>>>> 901e0566
                 transparency=False):
    """
    Plot crystal elastic properties on the basis of the elastic tensor. A
    variable number of elastic tensors can be provided in order to get
    multiple plots in one shot, establishing a fixed color scale among them.

    Args:
        choose (str): Property to plot. Options: "young", "comp", "shear avg", 
        "shear min", "shear max", "poisson avg", "poisson min", "poisson max".
        ndeg (int): Number of degrees for discretization.
        *args: Variable number of elastic tensors.
        dpi (int, optional): Dots per inch for saving the plot. Default is 200.
        filetype (str, optional): File format of the output plot. Default is "png".
        transparency (bool, optional): Flag indicating whether to make the plot 
        background transparent. Default is False.

    Returns:
        None
    """
    import math
    import sys
    import time

    import matplotlib.pyplot as plt
    import numpy as np
    from matplotlib import animation, cm, colors
    from mpl_toolkits.mplot3d import Axes3D, axes3d

    i = 0
    R = [None] * len(args)
    tmin = []
    tmax = []

    # Compute elastic properties for each tensor -->
    for C in args:

        # Inverse of the matrix C in GPa (Compliance)
        S = np.linalg.inv(C)

        # One dimentional array of theta from 0 to pi
        theta_1D = np.linspace(0, np.pi, ndeg)
        # One dimentional array of phi from 0 to 2pi
        phi_1D = np.linspace(0, 2 * np.pi, ndeg)
        # Make a 2D array for theta and phi
        theta_2D, phi_2D = np.meshgrid(theta_1D, phi_1D)

        # Call to function
        if choose == "young":
            R[i] = plot_cry_young(theta_2D, phi_2D, S)
        elif choose == "comp":
            R[i] = plot_cry_comp(theta_2D, phi_2D, S)
        elif choose == "shear avg":
            R[i] = plot_cry_shear(theta_1D, phi_1D, S, ndeg, "avg")
        elif choose == "shear min":
            R[i] = plot_cry_shear(theta_1D, phi_1D, S, ndeg, "min")
        elif choose == "shear max":
            R[i] = plot_cry_shear(theta_1D, phi_1D, S, ndeg, "max")
        elif choose == "poisson avg":
            R[i] = plot_cry_poisson(theta_1D, phi_1D, S, ndeg, "avg")
        elif choose == "poisson min":
            R[i] = plot_cry_poisson(theta_1D, phi_1D, S, ndeg, "min")
        elif choose == "poisson max":
            R[i] = plot_cry_poisson(theta_1D, phi_1D, S, ndeg, "max")

        i += 1
    # <--

    # Find highest and lowest values -->
    for k in range(i):
        tmin.append(np.min(R[k]))
        tmax.append(np.max(R[k]))
    vmin = min(tmin)
    vmax = max(tmax)
    # <--

    # Create plot for each tensor -->
    for k in range(i):
        X = R[k] * np.sin(theta_2D) * np.cos(phi_2D)
        Y = R[k] * np.sin(theta_2D) * np.sin(phi_2D)
        Z = R[k] * np.cos(theta_2D)

        norm = colors.Normalize(vmin=vmin, vmax=vmax, clip=False)
        fig, ax = plt.subplots(subplot_kw=dict(projection="3d"))

        ax.plot_surface(
            X,
            Y,
            Z,
            rstride=1,
            cstride=1,
            facecolors=cm.jet(norm(R[k])),
            antialiased=True,
            alpha=0.75,
        )

        m = cm.ScalarMappable(cmap=cm.jet, norm=norm)
        m.set_array(R[k])
        fig.colorbar(m, shrink=0.7, location="left")

        # Make the planes transparent
        ax.xaxis.set_pane_color((1.0, 1.0, 1.0, 0.0))
        ax.yaxis.set_pane_color((1.0, 1.0, 1.0, 0.0))
        ax.zaxis.set_pane_color((1.0, 1.0, 1.0, 0.0))
        # Make the grid lines transparent
        #  ax.xaxis._axinfo["grid"]['color'] =  (1,1,1,0)
        #  ax.yaxis._axinfo["grid"]['color'] =  (1,1,1,0)
        #  ax.zaxis._axinfo["grid"]['color'] =  (1,1,1,0)
        # Fixing limits
        ax.set_xlim(-1 * np.max(R), np.max(R))
        ax.set_ylim(-1 * np.max(R), np.max(R))
        ax.set_zlim3d(-1 * np.max(R), np.max(R))
        ax.locator_params(nbins=5)  # tight=True,
        ax.set_xlabel("X")
        ax.set_ylabel("Y")
        ax.set_zlabel("Z")

        ax.set_box_aspect(aspect=(1, 1, 1))  # Fix aspect ratio

        plt.show()
        fig.savefig(choose + time.strftime("%Y-%m-%d_%H%M%S.") +
                    filetype, dpi=dpi, transparent=transparency)

        # <--


<<<<<<< HEAD
##############################################################################
#                                                                            #
#                             VIBRATIONAL PROPERTIES                         #
#                                                                            #
##############################################################################

# -----------------------------------HARMONIC---------------------------------#

def plot_cry_irspec(irspec, x_unit='cm-1', y_mode='LG', figsize=None, linestyle='-',
                    linewidth=1.5, color='tab:blue', freq_range=None, int_range=None,
                    label=None, save_to_file=None, dpi=300, transparency=False):
    import sys
    import warnings

    import matplotlib.pyplot as plt
    import numpy as np

    modes = ['single', 'multi']
    accepted_y = ['LG', 'V', 'RS', 'RE', 'REFL']

    if isinstance(irspec, list):
        mode = modes[1]

        if not isinstance(linestyle, list):
            style = linestyle
            linestyle = []
            for i in enumerate(irspec):
                linestyle.append(style)

        if not isinstance(linewidth, list):
            width = linewidth
            linewidth = []
            for i in enumerate(irspec):
                linewidth.append(width)

        if not isinstance(color, list):
            color = ['dimgrey', 'blue', 'indigo', 'slateblue',
                     'thistle', 'purple', 'orchid', 'crimson']

        for file in irspec:
            if (file.calculation == 'molecule') and (y_mode != accepted_y[0]):
                raise ValueError(
                    'This spectra does not contain the y_mode requested: available y_mode'+accepted_y[0])

    else:
        mode = modes[0]

        if (irspec.calculation == 'molecule') and (y_mode != accepted_y[0]):
            raise ValueError(
                'This spectra does not contain the y_mode requested: available y_mode'+accepted_y[0])

    if figsize is not None:
        plt.figure(figsize=figsize)

    if mode == modes[0]:

        # selection of the x axis unit
        if x_unit == 'cm-1':
            x = irspec.irspec[:, 0]

        elif x_unit == 'nm':
            x = irspec.irspec[:, 1]

        # selection of the intensities mode
        if y_mode == accepted_y[0]:
            y = irspec.irspec[:, 2]

        elif y_mode == accepted_y[1]:
            y = irspec.irspec[:, 5]

        elif y_mode == accepted_y[2]:
            y = irspec.irspec[:, 6]

        elif y_mode == accepted_y[3]:
            y = irspec.irspec[:, 7]

        elif y_mode == accepted_y[4]:
            y = irspec.irspec[:, 8]

        print(x, y)

        xmin = min(x)
        xmax = max(x)
        ymin = min(y)-1
        ymax = max(y)+10

        plt.plot(x, y, linestyle=linestyle, linewidth=linewidth, color=color)

    if mode == modes[1]:

        xmin = []
        xmax = []
        ymin = []
        ymax = []

        for index, file in enumerate(irspec):
            # selection of the x axis unit
            if x_unit == 'cm-1':
                x = file.irspec[:, 0]

            elif x_unit == 'nm':
                x = file.irspec[:, 1]

            # selection of the intensities mode
            if y_mode == accepted_y[0]:
                y = file.irspec[:, 2]

            elif y_mode == accepted_y[1]:
                y = file.irspec[:, 5]

            elif y_mode == accepted_y[2]:
                y = file.irspec[:, 6]

            elif y_mode == accepted_y[3]:
                y = file.irspec[:, 7]

            elif y_mode == accepted_y[4]:
                y = file.irspec[:, 8]

            xmin.append(min(x))
            xmax.append(max(x))
            ymin.append(min(y)-1)
            ymax.append(max(y)+10)

            if label is not None:
                fig = plt.plot(x, y, linestyle=linestyle[index], linewidth=linewidth[index],
                               color=color[index], label=label[index])
                plt.legend()
            else:
                fig = plt.plot(
                    x, y, linestyle=linestyle[index], linewidth=linewidth[index], color=color[index])

        xmin = min(xmin)
        xmax = max(xmax)
        ymin = min(ymin)
        ymax = max(ymax)

    if freq_range is not None:
        xmin = freq_range[0]
        xmax = freq_range[1]

    if int_range is not None:
        ymin = int_range[0]
        ymax = int_range[1]

    plt.xlim(xmin, xmax)
    plt.ylim(ymin, ymax)

    if x_unit == 'cm-1':
        plt.xlabel('Wavenumber (cm$^{-1}$)')
    elif x_unit == 'nm':
        plt.xlabel('Wavelength (nm)')

    if y_mode != accepted_y[4]:
        plt.ylabel('Absorbance (A.U.)')
    else:
        plt.ylabel('Reflectance (A.U.)')

    if save_to_file != None:
        save_plot(save_to_file, dpi, transparency)

    plt.show()


def plot_cry_ramspec(ramspec,  y_mode='total', figsize=None, linestyle='-',
                     linewidth=1.5, color='tab:blue', freq_range=None, int_range=None,
                     label=None, save_to_file=False, dpi=300, transparency=False):
    import sys
    import warnings

    import matplotlib.pyplot as plt
    import numpy as np

    modes = ['single', 'multi']
    accepted_y = ['total', 'parallel', 'perpendicular',
                  'xx', 'xy', 'xz', 'yy', 'yz', 'zz']

    if isinstance(ramspec, list):
        mode = modes[1]
        if not isinstance(linestyle, list):
            style = linestyle
            linestyle = []
            for i in enumerate(ramspec):
                linestyle.append(style)

        if not isinstance(linewidth, list):
            width = linewidth
            linewidth = []
            for i in enumerate(ramspec):
                linewidth.append(width)

        if not isinstance(color, list):
            color = ['dimgrey', 'blue', 'indigo', 'slateblue',
                     'thistle', 'purple', 'orchid', 'crimson']

    else:
        mode = modes[0]

    if figsize is not None:
        fig = plt.figure(figsize=figsize)

    if mode == modes[0]:

        x = ramspec.ramspec[:, 0]

        # selection of the intensities mode
        if y_mode == accepted_y[0]:
            y = ramspec.ramspec[:, 1]

        elif y_mode == accepted_y[1]:
            y = ramspec.ramspec[:, 2]

        elif y_mode == accepted_y[2]:
            y = ramspec.ramspec[:, 3]

        elif y_mode == accepted_y[3]:
            y = ramspec.ramspec[:, 4]

        elif y_mode == accepted_y[4]:
            y = ramspec.ramspec[:, 5]

        elif y_mode == accepted_y[5]:
            y = ramspec.ramspec[:, 6]

        elif y_mode == accepted_y[6]:
            y = ramspec.ramspec[:, 7]

        elif y_mode == accepted_y[7]:
            y = ramspec.ramspec[:, 8]

        elif y_mode == accepted_y[8]:
            y = ramspec.ramspec[:, 9]

        xmin = min(x)
        xmax = max(x)
        ymin = min(y)-1
        ymax = max(y)+10

        fig = plt.plot(x, y, linestyle=linestyle,
                       linewidth=linewidth, color=color)

    if mode == modes[1]:
        xmin = []
        xmax = []
        ymin = []
        ymax = []

        for index, file in enumerate(ramspec):
            x = file.ramspec[:, 0]

            # selection of the intensities mode
            if y_mode == accepted_y[0]:
                y = file.ramspec[:, 1]

            elif y_mode == accepted_y[1]:
                y = file.ramspec[:, 2]

            elif y_mode == accepted_y[2]:
                y = file.ramspec[:, 3]

            elif y_mode == accepted_y[3]:
                y = file.ramspec[:, 4]

            elif y_mode == accepted_y[4]:
                y = file.ramspec[:, 5]

            elif y_mode == accepted_y[5]:
                y = file.ramspec[:, 6]

            elif y_mode == accepted_y[6]:
                y = file.ramspec[:, 7]

            elif y_mode == accepted_y[7]:
                y = file.ramspec[:, 8]

            elif y_mode == accepted_y[8]:
                y = file.ramspec[:, 9]

            xmin.append(min(x))
            xmax.append(max(x))
            ymin.append(min(y)-1)
            ymax.append(max(y)+10)

            if label is not None:
                fig = plt.plot(x, y, linestyle=linestyle[index], linewidth=linewidth[index],
                               color=color[index], label=label[index])
                plt.legend()
            else:
                fig = plt.plot(
                    x, y, linestyle=linestyle[index], linewidth=linewidth[index], color=color[index])

        xmin = min(xmin)
        xmax = max(xmax)
        ymin = min(ymin)
        ymax = max(ymax)

    if freq_range is not None:
        xmin = freq_range[0]
        xmax = freq_range[1]

    if int_range is not None:
        ymin = int_range[0]
        ymax = int_range[1]

    plt.xlim(xmin, xmax)
    plt.ylim(ymin, ymax)

    plt.xlabel('Wavenumber (cm$^{-1}$)')

    if y_mode != accepted_y[4]:
        plt.ylabel('Absorbance (A.U.)')
    else:
        plt.ylabel('Reflectance (A.U.)')

    if save_to_file != None:
        save_plot(save_to_file, dpi, transparency)
=======
def plot_cry_spec(transitions, typeS, components=False, bwidth=5, stdev=3, eta=0.5,
                  fmin=None, fmax=None, ylim=None, savefig=False, dpi=300,
                  filetype='png', exp_spec=None, sep=";", show=True,
                  export_csv=False, label=None, xlabel='Wavenumber [cm$^{-1}$]',
                  ylabel='Intensity [arb. u.]', linewidth=2.0, padd=100,
                  fontsize=12, style=None, compstyle=None, nopadding=False,
                  figsize=(16, 6)):
    """
    This function enables the simulation of vibrational spectra based on a 2D 
    NumPy array containing a list of transition frequencies and the 
    corresponding intensities. The code allows users to model spectral
    broadening according to various profiles (Gaussian, Lorentzian, 
    pseudo-Voigt), or zero broadening (Dirac deltas-like lines). Please, note
    that by turning the optional argument 'component' to `True` you can
    additionally plot contributions arising from each transition.

    Args:
        transitions (float|numpy.ndarray): Array containing transition frequencies
        (axis=0) and corresponding intensities (axis=1).
        typeS (str): String specifying the spectral profile: 'bars',
        'lorentz', 'gauss', 'pvoigt'. 
        components (bool, optional): Whether to plot contributions arising from
        each transition (default is `False`).  
        bwidth (float, optional): Half-width at half-maximum of the Lorentzian 
        profile (default is 5).
        stdev (float, optional): Standard deviation of the Gaussian profile 
        (default is 5).
        eta (float, optional): Fraction of Lorentzian character in pseudo-Voigt
        profile (default is 0.5).
        fmin (float, optional): Minimum frequency.
        fmax(float, optional): Maximum frequency.
        ylim (float, optional): Maximum intensity.
        savefig (bool, optional): Whether to save the figure (default is `False`).
        dpi (float, optional): Dots per inches (default is 300).
        filetype (str, optional): File extension (default is 'png').
        show (bool, optional): Whether to show the figure (default is `True`).
        export_csv (bool, optional): Whether to save plot in csv format (default is 
        `False`).
        xlabel (str, optional): x-axis label (default is 'Wavenumber [cm$^{-1}$]').
        ylabel (str, optional): y-axis label (default is 'Intensity [arb. u.]').
        linewidth (float): Linewidth (default is 2.0).
        padd (float, optional): left- and right- hand side padding expressed in the
        same unit of the quantity reported in x-axis (default is 100).
        fontsize (integer, optional): Fontsize (default is 12).
        style (str, optional): String specifying Matplotlib style. 
        compstyle (str|list, optional): List containing Matplotlib styles to plot
        each component. 
        nopadding (bool, optional): Whether to remove padding (default is `False`).
        figsize (real|list, optional): List of two numbers specifying the aspect
        ratio of the figure (default is [16, 6]).

    Returns:
        None
    """

    import numpy as np
    from numpy import genfromtxt
    import matplotlib.pyplot as plt
    from copy import deepcopy
    import math
    import time

    if (show):
        plt.figure(figsize=figsize)
    if (ylim is not None):
        plt.ylim(0, ylim)

    plt.xticks(fontsize=fontsize)
    plt.yticks(fontsize=fontsize)
    plt.xlabel(xlabel, fontsize=fontsize)
    plt.ylabel(ylabel, fontsize=fontsize)

    bars = False
    lorentz = False
    gauss = False
    pseudo_voigt = False

    if typeS == 'bars':
        bars = True

    if typeS == 'lorentz':
        lorentz = True

    if typeS == 'gauss':
        gauss = True

    if typeS == 'pvoigt':
        pseudo_voigt = True

    n = 20000

    if fmin is None:
        fmin = min(transitions[:, 0] - padd)
    if fmax is None:
        fmax = max(transitions[:, 0] + padd)

    x = np.linspace(fmin, fmax, num=n)
    y = np.zeros(n)

    spec_data = np.block([[x], [y]]).T
    sbuff = np.block([[x], [y]]).T

    if bars:
        spec_data = np.concatenate((spec_data, transitions), axis=0)
        spec_data = spec_data[spec_data[:, 0].argsort()]
    elif lorentz:
        iL = 0
        L = []
        for i in range(len(transitions)):
            if transitions[i, 1] == 0:
                continue
            for j, f in enumerate(spec_data[:, 0]):
                lorentz = (1/math.pi)*bwidth / \
                    ((f-transitions[i, 0])**2+bwidth**2)*transitions[i, 1]
                sbuff[j, 1] = lorentz
            L.append(deepcopy(sbuff))
            iL = iL + 1
        if (not components):
            for i in range(len(L)):
                spec_data[:, 1] = spec_data[:, 1] + L[i][:, 1]
        else:
            for i in range(len(L)):
                plt.plot(spec_data[:, 0], L[i][:, 1], linewidth=linewidth)
            for i in range(len(L)):
                spec_data[:, 1] = spec_data[:, 1] + L[i][:, 1]

    elif gauss:
        G = []
        for i in range(len(transitions)):
            if transitions[i, 1] == 0:
                continue
            for j, f in enumerate(spec_data[:, 0]):
                gauss = (1/(stdev*math.sqrt(2*math.pi))) * \
                    math.exp(-((f-transitions[i, 0])**2) /
                             (2*stdev**2))*transitions[i, 1]
                sbuff[j, 1] = gauss
            G.append(deepcopy(sbuff))
        if (not components):
            for i in range(len(G)):
                spec_data[:, 1] = spec_data[:, 1] + G[i][:, 1]
        else:
            for i in range(len(G)):
                plt.plot(spec_data[:, 0], G[i][:, 1], linewidth=linewidth)
            for i in range(len(G)):
                spec_data[:, 1] = spec_data[:, 1] + G[i][:, 1]

    elif pseudo_voigt:
        V = []
        for i in range(len(transitions)):
            if transitions[i, 1] == 0:
                continue
            for j, f in enumerate(spec_data[:, 0]):
                gauss = (1/(stdev*math.sqrt(2*math.pi))) * \
                    math.exp(-((f-transitions[i, 0])**2) /
                             (2*stdev**2))*transitions[i, 1]
                lorentz = (1/math.pi)*bwidth / \
                    ((f-transitions[i, 0])**2+bwidth**2)*transitions[i, 1]
                sbuff[j, 1] = eta*lorentz + (1-eta)*gauss
            V.append(deepcopy(sbuff))
        if (not components):
            for i in range(len(V)):
                spec_data[:, 1] = spec_data[:, 1] + V[i][:, 1]
        else:
            for i in range(len(V)):
                if (compstyle is not None):
                    plt.plot(spec_data[:, 0], V[i][:, 1], compstyle[i],
                             linewidth=linewidth)
                else:
                    plt.plot(spec_data[:, 0], V[i][:, 1], linewidth=linewidth)
            for i in range(len(V)):
                spec_data[:, 1] = spec_data[:, 1] + V[i][:, 1]

    if (exp_spec is not None):
        exp_data = genfromtxt(exp_spec, delimiter=sep)
        area_spec_data = np.trapz(spec_data[:, 1], spec_data[:, 0])
        area_exp_data = np.trapz(exp_data[:, 1], exp_data[:, 0])
        norm_fac = area_spec_data / area_exp_data
        baseline = 0.2
        exp_data[:, 1] = exp_data[:, 1] * norm_fac - baseline  # * 0.5
        plt.plot(exp_data[:, 0], exp_data[:, 1], 'r-', linewidth=linewidth)

    if label is not None:
        plt.plot(spec_data[:, 0], spec_data[:, 1], linewidth=linewidth,
                 label=label)
    elif (style is not None):
        plt.plot(spec_data[:, 0], spec_data[:, 1], style, linewidth=linewidth)
    else:
        plt.plot(spec_data[:, 0], spec_data[:, 1], linewidth=linewidth)

    if (savefig):
        plt.savefig(typeS + time.strftime("%Y-%m-%d_%H%M%S.") + filetype,
                    format=filetype, dpi=dpi)
    if (show):
        plt.show()

    if (export_csv):
        np.savetxt(typeS + time.strftime("%Y-%m-%d_%H%M%S.") + 'csv',
                   spec_data, delimiter=';')


def plot_cry_spec_multi(files, typeS, components=False, bwidth=5, stdev=3,
                        eta=0.5, fmin=None, fmax=None, ylim=None,
                        savefig=False, dpi=300, filetype='png', label=None,
                        xlabel='Wavenumber [cm$^{-1}$]',
                        ylabel='Instensity [arb. u.]', linewidth=2.0, padd=100,
                        fontsize=12, style=None, nopadding=False,
                        figsize=(16, 6)):
    """
    This function is a wrapper for `plot_spec` function, enablng the simulation 
    of many vibrational spectra coming from a list of NumPy array.  

    Args:
        transitions (float|numpy.ndarray): Array containing transition frequencies
        (axis=0) and corresponding intensities (axis=1).
        typeS (str): String specifying the spectral profile: 'bars',
        'lorentz', 'gauss', 'pvoigt'. 
        components (bool, optional): Whether to plot contributions arising from
        each transition (default is `False`).  
        bwidth (float, optional): Half-width at half-maximum of the Lorentzian 
        profile (default is 5).
        stdev (float, optional): Standard deviation of the Gaussian profile 
        (default is 5).
        eta (float, optional): Fraction of Lorentzian character in pseudo-Voigt
        profile (default is 0.5).
        fmin (float, optional): Minimum frequency.
        fmax(float, optional): Maximum frequency.
        ylim (float, optional): Maximum intensity.
        savefig (bool, optional): Whether to save the figure (default is `False`).
        dpi (float, optional): Dots per inches (default is 300).
        filetype (str, optional): File extension (default is 'png').
        xlabel (str, optional): x-axis label (default is 'Wavenumber [cm$^{-1}$]').
        ylabel (str, optional): y-axis label (default is 'Intensity [arb. u.]').
        linewidth (float): Linewidth (default is 2.0).
        padd (float, optional): left- and right- hand side padding expressed in the
        same unit of the quantity reported in x-axis (default is 100).
        fontsize (integer, optional): Fontsize (default is 12).
        style (str, optional): String specifying Matplotlib style. 
        nopadding (bool, optional): Whether to remove padding (default is `False`).
        figsize (real|list, optional): List of two numbers specifying the aspect
        ratio of the figure (default is [16, 6]).

    Returns:
        None
    """

    import matplotlib.pyplot as plt
    import time

    plt.figure(figsize=figsize)
    plt.xlabel(xlabel, fontsize=fontsize)
    plt.ylabel(ylabel, fontsize=fontsize)

    for i, transitions in enumerate(files):
        if (label is not None):
            plot_spec(transitions, typeS, components, bwidth, stdev, eta, fmin,
                      fmax, ylim, show=False, savefig=False, label=label[i],
                      linewidth=linewidth, padd=padd, nopadding=nopadding,
                      fontsize=fontsize, xlabel=xlabel, ylabel=ylabel)
        elif (style is not None):
            plot_spec(transitions, typeS, components, bwidth, stdev, eta, fmin,
                      fmax, ylim, show=False, savefig=False,
                      linewidth=linewidth, padd=padd, nopadding=nopadding,
                      fontsize=fontsize, style=style[i], xlabel=xlabel,
                      ylabel=ylabel)
        else:
            plot_spec(transitions, typeS, components, bwidth, stdev, eta, fmin,
                      fmax, ylim, show=False, savefig=False,
                      linewidth=linewidth, padd=padd, nopadding=nopadding,
                      fontsize=fontsize, xlabel=xlabel, ylabel=ylabel)

    if (label is not None):
        plt.legend(loc='upper left', fontsize=fontsize)

    if (savefig):
        plt.savefig("multi_" + typeS + time.strftime("%Y-%m-%d_%H%M%S.") +
                    filetype, format=filetype, dpi=dpi)
>>>>>>> 901e0566

    plt.show()


<<<<<<< HEAD
# ----------------------------------ANHARMONIC--------------------------------#

##############################################################################
#                                                                            #
#                             COMMON FUNCTIONS                               #
#                                                                            #
##############################################################################


def save_plot(path_to_file, dpi, transparency):
=======
def save_plot(path_to_file, format='png'):
>>>>>>> 901e0566
    """
    Save the plot as a file.

    Args:
        path_to_file (str): Path to the output file.
        format (str, optional): File format of the output plot. Default is 'png'.

    Raises:
        FileNotFoundError: If the specified folder does not exist.

    Returns:
        None
    """
    import warnings
    from os import path

    import matplotlib.pyplot as plt

    folder = path.split(path_to_file)[0]
    file = path.split(path_to_file)[1]
    extension = path.splitext(file)[-1]
    extension_list = ['.png', '.jpg', '.jpeg', '.tif', '.pdf', '.svg', '.eps']

    if folder == '':
        folder = '.'
    if extension != '':
        if extension in extension_list:
            format = extension[1:]
        else:
            warnings.warn('Unrecognized file format. PNG format is used.',
                          stacklevel=2)

    if path.exists(folder) == True:
        plt.savefig('%s/%s.%s' % (folder, file, format),
                    dpi=dpi, transparent=transparency)
    else:
        raise FileNotFoundError('Folder %s does not exist' % path_to_file)<|MERGE_RESOLUTION|>--- conflicted
+++ resolved
@@ -490,12 +490,9 @@
         ValueError: If the specified unit is unknown.
 
     """
-<<<<<<< HEAD
-=======
     import matplotlib.pyplot as plt
     from CRYSTALpytools.units import thz_to_cm, cm_to_thz
     from CRYSTALpytools.base.plotbase import plot_cry_bands
->>>>>>> 901e0566
     import re
 
     import matplotlib.pyplot as plt
@@ -582,12 +579,9 @@
         ValueError: If the specified unit is unknown.
 
     """
-<<<<<<< HEAD
-=======
     import matplotlib.pyplot as plt
     from CRYSTALpytools.units import eV_to_H, H_to_eV
     from CRYSTALpytools.base.plotbase import plot_cry_bands
->>>>>>> 901e0566
     import re
 
     import matplotlib.pyplot as plt
@@ -631,13 +625,9 @@
     plt.show()
 
 
-<<<<<<< HEAD
-
 # ------------------------------DENSITY OF STATES-----------------------------#
 
 
-=======
->>>>>>> 901e0566
 def plot_electron_dos(doss, unit='eV', beta='up', overlap=False, prj=None,
                       energy_range=None, dos_range=None, color='blue',
                       labels=None, linestl=None, linewidth=1, fermi='forestgreen',
@@ -670,16 +660,14 @@
     Returns:
         None
     """
-    import re
-
     import matplotlib.pyplot as plt
-
     from CRYSTALpytools.units import H_to_eV, eV_to_H
-<<<<<<< HEAD
-=======
     from CRYSTALpytools.base.plotbase import plot_cry_doss
     import re
->>>>>>> 901e0566
+
+    import matplotlib.pyplot as plt
+
+    from CRYSTALpytools.units import H_to_eV, eV_to_H
 
     if re.match(r'^ev$', unit, re.IGNORECASE):
         unit = 'eV'
@@ -753,16 +741,14 @@
     Returns:
         None
     """
-    import re
-
     import matplotlib.pyplot as plt
-
     from CRYSTALpytools.units import cm_to_thz, thz_to_cm
-<<<<<<< HEAD
-=======
     from CRYSTALpytools.base.plotbase import plot_cry_doss
     import re
->>>>>>> 901e0566
+
+    import matplotlib.pyplot as plt
+
+    from CRYSTALpytools.units import cm_to_thz, thz_to_cm
 
     if re.match(r'^cm\-1$', unit, re.IGNORECASE):
         unit = 'cm-1'
@@ -809,13 +795,9 @@
     plt.show()
 
 
-<<<<<<< HEAD
-
 # ----------------------------BAND + DENSITY OF STATES------------------------#
 
 
-=======
->>>>>>> 901e0566
 def plot_electron_banddos(bands, doss, unit='eV', k_labels=None, dos_beta='down',
                           dos_prj=None, energy_range=None, dos_max_range=None,
                           color_band='blue', color_dos='blue', labels=None, linestl_band='-',
@@ -856,16 +838,14 @@
         ValueError: If the unit parameter is unknown.
 
     """
-    import re
-
     import matplotlib.pyplot as plt
-
     from CRYSTALpytools.units import H_to_eV, eV_to_H
-<<<<<<< HEAD
-=======
     from CRYSTALpytools.base.plotbase import plot_cry_es
     import re
->>>>>>> 901e0566
+
+    import matplotlib.pyplot as plt
+
+    from CRYSTALpytools.units import H_to_eV, eV_to_H
 
     if re.match(r'^ev$', unit, re.IGNORECASE):
         unit = 'eV'
@@ -945,16 +925,14 @@
         ValueError: If the unit parameter is unknown.
 
     """
-    import re
-
     import matplotlib.pyplot as plt
-
     from CRYSTALpytools.units import cm_to_thz, thz_to_cm
-<<<<<<< HEAD
-=======
     from CRYSTALpytools.base.plotbase import plot_cry_es
     import re
->>>>>>> 901e0566
+
+    import matplotlib.pyplot as plt
+
+    from CRYSTALpytools.units import cm_to_thz, thz_to_cm
 
     if re.match(r'^cm\-1$', unit, re.IGNORECASE):
         unit = 'cm-1'
@@ -999,8 +977,6 @@
     plt.show()
 
 
-<<<<<<< HEAD
-
 ##############################################################################
 #                                                                            #
 #                                     QTAIM                                  #
@@ -1008,60 +984,6 @@
 ##############################################################################
 
 # ---------------------------------CONTOUR PLOT-------------------------------#
-=======
-def plot_cry_bands(bands, k_labels=None, energy_range=None, title=None,
-                   not_scaled=False, mode='single', linestl='-', linewidth=1,
-                   color='blue', fermi='forestgreen', k_range=None, labels=None,
-                   figsize=None, scheme=None, sharex=True, sharey=True, save_to_file=None):
-    """
-    Deprecated
-    """
-    import warnings
-
-    warnings.warn("Deprecated. This function calls 'plot_electron_band' with unit = eV",
-                  stacklevel=2)
-
-    plot_electron_band(bands, k_labels=k_labels, mode=mode, not_scaled=not_scaled,
-                       energy_range=energy_range, k_range=k_range, color=color,
-                       labels=labels, linestl=linestl, linewidth=linewidth,
-                       fermi=fermi, title=title, figsize=figsize, scheme=scheme,
-                       sharex=sharex, sharey=sharey, save_to_file=save_to_file)
-
-
-def plot_cry_doss(doss, color='blue', fermi='forestgreen', overlap=False, labels=None,
-                  figsize=None, linestl=None, linewidth=1, title=None, beta='up',
-                  energy_range=None, dos_range=None, prj=None, save_to_file=None):
-    """
-    Deprecated
-    """
-    import warnings
-
-    warnings.warn("Deprecated. This function calls 'plot_electron_dos' with unit = eV",
-                  stacklevel=2)
-    plot_electron_dos(doss, beta=beta, overlap=overlap, prj=prj, energy_range=energy_range,
-                      dos_range=dos_range, color=color, labels=labels, linestl=linestl,
-                      linewidth=linewidth, fermi=fermi, title=title, figsize=figsize,
-                      save_to_file=save_to_file)
-
-
-def plot_cry_es(bands, doss, k_labels=None, color_bd='blue', color_doss='blue',
-                fermi='forestgreen', energy_range=None, linestl_bd='-',
-                linestl_doss=None, linewidth=1, prj=None, figsize=None, labels=None,
-                dos_max_range=None, title=None, dos_beta='down', save_to_file=None):
-    """
-    Deprecated
-    """
-    import warnings
-
-    warnings.warn("Deprecated. This function calls 'plot_electron_banddos' with unit = eV.",
-                  stacklevel=2)
-    plot_electron_banddos(bands, doss, k_labels=None, dos_beta=dos_beta, dos_prj=prj,
-                          energy_range=energy_range, dos_max_range=dos_max_range,
-                          color_band=color_bd, color_dos=color_doss, labels=labels,
-                          linestl_band=linestl_bd, linestl_dos=linestl_doss,
-                          linewidth=linewidth, fermi=fermi, title=title, figsize=figsize,
-                          save_to_file=save_to_file)
->>>>>>> 901e0566
 
 
 def plot_cry_contour(contour_obj, save_to_file=False):
@@ -1343,20 +1265,12 @@
         None
 
     Notes:
-<<<<<<< HEAD
         - Plots the Laplacian profile using the data from the Laplacian object.
         - The x-axis represents the distance in angstroms.
         - The y-axis represents the Laplacian in electrons per cubic angstrom to the fifth power (e/A^5).
         - The area under the curve where the Laplacian is negative is filled with a light blue color.
         - The area under the curve where the Laplacian is positive is filled with a light coral color.
         - If save_to_file is set to a file path, the plot is saved to that file.
-=======
-        - Prompts the user to choose the direction to plot among S_xx, S_xy, S_xz, S_yx, S_yy, S_yz, S_yz, S_zx, S_zy, S_zz.
-        - Plots the Seebeck coefficient as a function of chemical potential for each temperature.
-        - Distinguishes between n-type and p-type conduction with dashed and solid lines, respectively.
-        - If save_to_file is True, saves the plot to a file named 'seebeck_potential_at_T_K___YYYY-MM-DD_HHMMSS.jpg' for each temperature, and 'seebeck_potential_different_T_YYYY-MM-DD_HHMMSS.jpg' for all temperatures combined.
-
->>>>>>> 901e0566
     """
     import time
 
@@ -1436,11 +1350,7 @@
         - Prompts the user to choose the direction to plot among S_xx, S_xy, S_xz, S_yx, S_yy, S_yz, S_yz, S_zx, S_zy, S_zz.
         - Plots the Seebeck coefficient as a function of chemical potential for each temperature.
         - Distinguishes between n-type and p-type conduction with dashed and solid lines, respectively.
-<<<<<<< HEAD
-        - If save_to_file is True, saves the plot to a file named 'seebeck_potential_different_T_YYYY-MM-DD_HHMMSS.jpg'.
-=======
-        - If save_to_file is True, saves the plot to a file named 'sigma_potential_at_T_K___YYYY-MM-DD_HHMMSS.jpg' for each temperature, and 'sigma_potential_different_T_YYYY-MM-DD_HHMMSS.jpg' for all temperatures combined.
->>>>>>> 901e0566
+        - If save_to_file is True, saves the plot to a file named 'seebeck_potential_at_T_K___YYYY-MM-DD_HHMMSS.jpg' for each temperature, and 'seebeck_potential_different_T_YYYY-MM-DD_HHMMSS.jpg' for all temperatures combined.
 
     """
     import sys
@@ -1716,18 +1626,12 @@
         None
 
     Notes:
-<<<<<<< HEAD
         - Prompts the user to input the index of the temperature to plot.
         - Prompts the user to input the lower and higher values of chemical potential to plot in eV.
         - Prompts the user to choose the direction to plot among S_xx, S_xy, S_xz, S_yx, S_yy, S_yz, S_yz, S_zx, S_zy, S_zz.
         - Plots the multiseebeck coefficient for each seebeck object.
         - Differentiates transport coefficients due to n-type or p-type conduction using dashed and solid lines.
         - Saves the plot to a file named 'multiseebeckYYYY-MM-DD_HHMMSS.jpg', where YYYY-MM-DD_HHMMSS represents the current date and time.
-=======
-        - Prompts the user to choose the direction to plot among S_xx, S_xy, S_xz, S_yy, S_yz, S_zz.
-        - Plots the electrical conductivity as a function of charge carrier concentration for each temperature, distinguishing between n-type and p-type conduction.
-        - If save_to_file is True, saves the plot to a file named 'sigma_carrier_at_T_K___YYYY-MM-DD_HHMMSS.jpg' for each temperature, and 'sigma_carrier_different_T_YYYY-MM-DD_HHMMSS.jpg' for all temperatures combined.
->>>>>>> 901e0566
     """
     import sys
     import time
@@ -1992,16 +1896,9 @@
         None
 
     Notes:
-<<<<<<< HEAD
         - Prompts the user to choose the direction to plot among S_xx, S_xy, S_xz, S_yy, S_yz, S_zz.
         - Plots the electrical conductivity as a function of charge carrier concentration for each temperature, distinguishing between n-type and p-type conduction.
-        - If save_to_file is True, saves the plot to a file named 'sigma_carrier_different_T_YYYY-MM-DD_HHMMSS.jpg'.
-=======
-        - Prompts the user to choose the direction to plot among PF_xx, PF_xy, PF_xz, PF_yx, PF_yy, PF_yz, PF_yz, PF_zx, PF_zy, PF_zz.
-        - Calculates the power factor using the Seebeck coefficient and electrical conductivity data for each temperature.
-        - Plots the power factor for each temperature as a function of the chemical potential, distinguishing between n-type and p-type conduction.
-        - If save_to_file is True, saves the plot to a file named 'powerfactor_potential_at_T_K___YYYY-MM-DD_HHMMSS.jpg' for each temperature, and 'powerfactor_potential_different_T_YYYY-MM-DD_HHMMSS.jpg' for all temperatures combined.
->>>>>>> 901e0566
+        - If save_to_file is True, saves the plot to a file named 'sigma_carrier_at_T_K___YYYY-MM-DD_HHMMSS.jpg' for each temperature, and 'sigma_carrier_different_T_YYYY-MM-DD_HHMMSS.jpg' for all temperatures combined.
     """
     import sys
     import time
@@ -2257,15 +2154,9 @@
 
     Notes:
         - Prompts the user to choose the direction to plot among PF_xx, PF_xy, PF_xz, PF_yx, PF_yy, PF_yz, PF_yz, PF_zx, PF_zy, PF_zz.
-<<<<<<< HEAD
-        - Calculates the power factor using the Seebeck coefficient and electrical conductivity data.
-        - Plots the power factor for each temperature, distinguishing between n-type and p-type conduction.
-        - If save_to_file is True, saves the plot to a file named 'powerfactor_potential_different_T_YYYY-MM-DD_HHMMSS.jpg'.
-=======
         - Calculates the power factor using the Seebeck coefficient and electrical conductivity data for each temperature.
-        - Plots the power factor for each temperature as a function of the charge carrier concentration, distinguishing between n-type and p-type conduction.
-        - If save_to_file is True, saves the plot to a file named 'powerfactor_carrier_at_T_K___YYYY-MM-DD_HHMMSS.jpg' for each temperature, and 'powerfactor_carrier_different_T_YYYY-MM-DD_HHMMSS.jpg' for all temperatures combined.
->>>>>>> 901e0566
+        - Plots the power factor for each temperature as a function of the chemical potential, distinguishing between n-type and p-type conduction.
+        - If save_to_file is True, saves the plot to a file named 'powerfactor_potential_at_T_K___YYYY-MM-DD_HHMMSS.jpg' for each temperature, and 'powerfactor_potential_different_T_YYYY-MM-DD_HHMMSS.jpg' for all temperatures combined.
     """
     import sys
     import time
@@ -2472,18 +2363,10 @@
         None
 
     Notes:
-<<<<<<< HEAD
         - Prompts the user to choose the direction to plot among PF_xx, PF_xy, PF_xz, PF_yx, PF_yy, PF_yz, PF_yz, PF_zx, PF_zy, PF_zz.
-        - Calculates the power factor using the Seebeck coefficient and electrical conductivity data.
-        - Plots the power factor for each temperature, distinguishing between n-type and p-type conduction.
+        - Calculates the power factor using the Seebeck coefficient and electrical conductivity data for each temperature.
+        - Plots the power factor for each temperature as a function of the charge carrier concentration, distinguishing between n-type and p-type conduction.
         - If save_to_file is True, saves the plot to a file named 'powerfactor_carrier_at_T_K___YYYY-MM-DD_HHMMSS.jpg' for each temperature, and 'powerfactor_carrier_different_T_YYYY-MM-DD_HHMMSS.jpg' for all temperatures combined.
-=======
-        - Prompts the user to input the value of ktot in W-1K-1m-1.
-        - Prompts the user to choose the direction to plot among ZT_xx, ZT_xy, ZT_xz, ZT_yx, ZT_yy, ZT_yz, ZT_yz, ZT_zx, ZT_zy, ZT_zz.
-        - Calculates the ZT value using the Seebeck coefficient and electrical conductivity data.
-        - Plots the ZT value for each temperature as a function of the chemical potential.
-        - If save_to_file is True, saves the plot to a file named 'zt_at_T_K___YYYY-MM-DD_HHMMSS.jpg' for each temperature, and 'zt_different_T_YYYY-MM-DD_HHMMSS.jpg' for all temperatures combined.
->>>>>>> 901e0566
     """
     import sys
     import time
@@ -2587,7 +2470,6 @@
     xsenegfin = []
 
     for k in range(0, len(seebeck_obj.all_data)):
-<<<<<<< HEAD
         for j in range(0, len(x[k])):
             if x[k][j] >= 0:
                 xsipos.append(x[k][j])
@@ -2603,49 +2485,6 @@
         ysipos = []
         xsineg = []
         ysineg = []
-=======
-        plt.plot(x[k], pf[k], label=str(seebeck_obj.temp[k])+' K')
-        plt.xlabel('Chemical Potential (eV)', fontsize=12)
-        plt.ylabel('ZT', fontsize=12)
-        plt.title('ZT at different T')
-        plt.axhline(0, color='k')
-        plt.legend(loc='upper left', bbox_to_anchor=(1, 1), fontsize=12)
-    plt.savefig('zt_different_T_' + time.strftime("%Y-%m-%d_%H%M%S") +
-                '.jpg', format='jpg', dpi=100, bbox_inches='tight')
-    if save_to_file != False:
-        save_plot(save_to_file)
-
-
-def plot_cry_multiseebeck(*seebeck):
-    """
-    Plot the seebeck coefficients from different files as a function of chemical potential.
-
-    Args:
-        *seebeck: Variable number of seebeck objects containing the data for the Seebeck coefficient.
-
-    Returns:
-        None
-
-    Notes:
-        - Prompts the user to input the index of the temperature to plot.
-        - Prompts the user to input the lower and higher values of chemical potential to plot in eV.
-        - Prompts the user to choose the direction to plot among S_xx, S_xy, S_xz, S_yx, S_yy, S_yz, S_yz, S_zx, S_zy, S_zz.
-        - Plots the seebeck coefficient for each seebeck object.
-        - Differentiates transport coefficients due to n-type or p-type conduction using dashed and solid lines.
-        - Saves the plot to a file named 'multiseebeckYYYY-MM-DD_HHMMSS.jpg', where YYYY-MM-DD_HHMMSS represents the current date and time.
-    """
-    import sys
-    import matplotlib.pyplot as plt
-    import numpy as np
-    import time
-
-    k = int(input(
-        'Insert the index of temperature you want to plot \n(i.e. if your temperature are [T1, T2, T3] indexes are [0, 1, 2])'))
-    minpot = float(
-        input('Insert the lower value of chemical potential you want to plot in eV'))
-    maxpot = float(
-        input('Inser the higher value of chemical potential you want to plot in eV'))
->>>>>>> 901e0566
 
     for k in range(0, len(seebeck_obj.all_data)):
         for j in range(0, len(x[k])):
@@ -2728,132 +2567,7 @@
     if save_to_file != False:
         save_plot(save_to_file)
 
-<<<<<<< HEAD
 # ------------------------------------ZT--------------------------------------#
-=======
-def plot_cry_multisigma(*sigma):
-    """
-    Plot the electrical conductivities from different files as a function of the chemical potential.
-
-    Args:
-        *sigma: Variable number of sigma objects containing the data for the conductivity.
-
-    Returns:
-        None
-
-    Notes:
-        - Prompts the user to input the index of the temperature to plot.
-        - Prompts the user to input the lower and higher values of chemical potential to plot in eV.
-        - Prompts the user to choose the direction to plot among S_xx, S_xy, S_xz, S_yy, S_yz, S_zz.
-        - Plots the electrical conductivity for each sigma object.
-        - Differentiates transport coefficients due to n-type or p-type conduction using dashed and solid lines.
-        - Saves the plot to a file named 'multisigmaYYYY-MM-DD_HHMMSS.jpg', where YYYY-MM-DD_HHMMSS represents the current date and time.
-    """
-    import sys
-    import matplotlib.pyplot as plt
-    import numpy as np
-    import time
-
-    k = int(input(
-        'Insert the index of temperature you want to plot \n(i.e. if your temperature are [T1, T2, T3] indexes are [0, 1, 2])'))
-    minpot = float(
-        input('Insert the lower value of chemical potential you want to plot in eV'))
-    maxpot = float(
-        input('Inser the higher value of chemical potential you want to plot in eV'))
-
-    case = input(
-        'Please, choose the direction you want to plot. \nYou can choose among S_xx, S_xy, S_xz, S_yy, S_yz, S_zz\n')
-
-    case = case.lower().replace('_', '')
-
-    if case.isalpha() == True:
-        pass
-    else:
-        sys.exit('Please, select a valid chioce')
-
-    if case == 'sxx':
-        col = 3
-    elif case == 'sxy':
-        col = 4
-    elif case == 'sxz':
-        col = 5
-    elif case == 'syy':
-        col = 6
-    elif case == 'syz':
-        col = 7
-    elif case == 'szz':
-        col = 8
-
-    else:
-        sys.exit('please, choose a valid chioce')
-
-    i = 0
-    print('To differentiate transport coefficients due to n-type or p-type conduction (electrons or holes as majority carriers) dashed and solid lines are used, respectively.')
-    for n in sigma:
-        vol = n.volume
-
-        x = []
-        for kq in range(0, len(n.all_data)):
-            x.append(np.array(n.all_data[kq].apply(
-                lambda x: float(x.split()[0]))))
-
-        carrier = []
-        for kq in range(0, len(n.all_data)):
-            carrier.append(np.array(n.all_data[kq].apply(
-                lambda x: (float(x.split()[2])/vol))))
-
-        y = []
-        for kq in range(0, len(n.all_data)):
-            y.append(np.array(n.all_data[kq].apply(
-                lambda x: float(x.split()[col]))))
-
-        yneg = []
-        ypos = []
-        xpos = []
-        xneg = []
-        yposfin = []
-        xposfin = []
-        ynegfin = []
-        xnegfin = []
-
-        for kq in range(0, len(n.all_data)):
-            for j in range(0, len(x[kq])):
-                if carrier[kq][j] >= 0:
-                    xpos.append(x[kq][j])
-                    ypos.append(y[kq][j])
-                else:
-                    xneg.append(x[kq][j])
-                    yneg.append(y[kq][j])
-            yposfin.append(ypos)
-            ynegfin.append(yneg)
-            xposfin.append(xpos)
-            xnegfin.append(xneg)
-            xpos = []
-            ypos = []
-            xneg = []
-            yneg = []
-
-        colours = []
-        colours = ['royalblue', 'orange', 'green', 'red',
-                   'purple', 'brown', 'pink', 'grey', 'olive', 'cyan']
-        endx = []
-        endy = []
-
-        endx = [xposfin[k][-1], xnegfin[k][0]]
-        endy = [yposfin[k][-1], ynegfin[k][0]]
-        plt.plot(endx, endy, color=colours[i])
-        plt.plot(xposfin[k], yposfin[k], color=colours[i], label=str(n.title))
-        plt.plot(xnegfin[k], ynegfin[k], '--', color=colours[i])
-        plt.xlabel('Chemical Potential (eV)', fontsize=12)
-        plt.ylabel('Electrical Conductivity (S/m)', fontsize=12)
-        plt.axhline(0, color='k')
-        plt.legend(loc='upper left', bbox_to_anchor=(1, 1), fontsize=12)
-        plt.xlim(minpot, maxpot)
-        i = 1+i
-    plt.title('MultiSigma ' + str(sigma[0].temp[k]) + ' K')
-    plt.savefig('multisigma' + time.strftime("%Y-%m-%d_%H%M%S") +
-                '.jpg', format='jpg', dpi=100, bbox_inches='tight')
->>>>>>> 901e0566
 
 
 def plot_cry_zt(seebeck_obj, sigma_obj, save_to_file=False):
@@ -2872,7 +2586,7 @@
         - Prompts the user to input the value of ktot in W-1K-1m-1.
         - Prompts the user to choose the direction to plot among ZT_xx, ZT_xy, ZT_xz, ZT_yx, ZT_yy, ZT_yz, ZT_yz, ZT_zx, ZT_zy, ZT_zz.
         - Calculates the ZT value using the Seebeck coefficient and electrical conductivity data.
-        - Plots the ZT value for each temperature.
+        - Plots the ZT value for each temperature as a function of the chemical potential.
         - If save_to_file is True, saves the plot to a file named 'zt_at_T_K___YYYY-MM-DD_HHMMSS.jpg' for each temperature, and 'zt_different_T_YYYY-MM-DD_HHMMSS.jpg' for all temperatures combined.
     """
     import sys
@@ -3292,13 +3006,9 @@
         return poisson_max
 
 
-<<<<<<< HEAD
 # ---------------------------------ELASTIC------------------------------------#
 
 def plot_cry_ela(choose, ndeg, *args, dpi=200, filetype=".png",
-=======
-def plot_cry_ela(choose, ndeg, *args, dpi=200, filetype="png",
->>>>>>> 901e0566
                  transparency=False):
     """
     Plot crystal elastic properties on the basis of the elastic tensor. A
@@ -3424,7 +3134,6 @@
         # <--
 
 
-<<<<<<< HEAD
 ##############################################################################
 #                                                                            #
 #                             VIBRATIONAL PROPERTIES                         #
@@ -3741,289 +3450,10 @@
 
     if save_to_file != None:
         save_plot(save_to_file, dpi, transparency)
-=======
-def plot_cry_spec(transitions, typeS, components=False, bwidth=5, stdev=3, eta=0.5,
-                  fmin=None, fmax=None, ylim=None, savefig=False, dpi=300,
-                  filetype='png', exp_spec=None, sep=";", show=True,
-                  export_csv=False, label=None, xlabel='Wavenumber [cm$^{-1}$]',
-                  ylabel='Intensity [arb. u.]', linewidth=2.0, padd=100,
-                  fontsize=12, style=None, compstyle=None, nopadding=False,
-                  figsize=(16, 6)):
-    """
-    This function enables the simulation of vibrational spectra based on a 2D 
-    NumPy array containing a list of transition frequencies and the 
-    corresponding intensities. The code allows users to model spectral
-    broadening according to various profiles (Gaussian, Lorentzian, 
-    pseudo-Voigt), or zero broadening (Dirac deltas-like lines). Please, note
-    that by turning the optional argument 'component' to `True` you can
-    additionally plot contributions arising from each transition.
-
-    Args:
-        transitions (float|numpy.ndarray): Array containing transition frequencies
-        (axis=0) and corresponding intensities (axis=1).
-        typeS (str): String specifying the spectral profile: 'bars',
-        'lorentz', 'gauss', 'pvoigt'. 
-        components (bool, optional): Whether to plot contributions arising from
-        each transition (default is `False`).  
-        bwidth (float, optional): Half-width at half-maximum of the Lorentzian 
-        profile (default is 5).
-        stdev (float, optional): Standard deviation of the Gaussian profile 
-        (default is 5).
-        eta (float, optional): Fraction of Lorentzian character in pseudo-Voigt
-        profile (default is 0.5).
-        fmin (float, optional): Minimum frequency.
-        fmax(float, optional): Maximum frequency.
-        ylim (float, optional): Maximum intensity.
-        savefig (bool, optional): Whether to save the figure (default is `False`).
-        dpi (float, optional): Dots per inches (default is 300).
-        filetype (str, optional): File extension (default is 'png').
-        show (bool, optional): Whether to show the figure (default is `True`).
-        export_csv (bool, optional): Whether to save plot in csv format (default is 
-        `False`).
-        xlabel (str, optional): x-axis label (default is 'Wavenumber [cm$^{-1}$]').
-        ylabel (str, optional): y-axis label (default is 'Intensity [arb. u.]').
-        linewidth (float): Linewidth (default is 2.0).
-        padd (float, optional): left- and right- hand side padding expressed in the
-        same unit of the quantity reported in x-axis (default is 100).
-        fontsize (integer, optional): Fontsize (default is 12).
-        style (str, optional): String specifying Matplotlib style. 
-        compstyle (str|list, optional): List containing Matplotlib styles to plot
-        each component. 
-        nopadding (bool, optional): Whether to remove padding (default is `False`).
-        figsize (real|list, optional): List of two numbers specifying the aspect
-        ratio of the figure (default is [16, 6]).
-
-    Returns:
-        None
-    """
-
-    import numpy as np
-    from numpy import genfromtxt
-    import matplotlib.pyplot as plt
-    from copy import deepcopy
-    import math
-    import time
-
-    if (show):
-        plt.figure(figsize=figsize)
-    if (ylim is not None):
-        plt.ylim(0, ylim)
-
-    plt.xticks(fontsize=fontsize)
-    plt.yticks(fontsize=fontsize)
-    plt.xlabel(xlabel, fontsize=fontsize)
-    plt.ylabel(ylabel, fontsize=fontsize)
-
-    bars = False
-    lorentz = False
-    gauss = False
-    pseudo_voigt = False
-
-    if typeS == 'bars':
-        bars = True
-
-    if typeS == 'lorentz':
-        lorentz = True
-
-    if typeS == 'gauss':
-        gauss = True
-
-    if typeS == 'pvoigt':
-        pseudo_voigt = True
-
-    n = 20000
-
-    if fmin is None:
-        fmin = min(transitions[:, 0] - padd)
-    if fmax is None:
-        fmax = max(transitions[:, 0] + padd)
-
-    x = np.linspace(fmin, fmax, num=n)
-    y = np.zeros(n)
-
-    spec_data = np.block([[x], [y]]).T
-    sbuff = np.block([[x], [y]]).T
-
-    if bars:
-        spec_data = np.concatenate((spec_data, transitions), axis=0)
-        spec_data = spec_data[spec_data[:, 0].argsort()]
-    elif lorentz:
-        iL = 0
-        L = []
-        for i in range(len(transitions)):
-            if transitions[i, 1] == 0:
-                continue
-            for j, f in enumerate(spec_data[:, 0]):
-                lorentz = (1/math.pi)*bwidth / \
-                    ((f-transitions[i, 0])**2+bwidth**2)*transitions[i, 1]
-                sbuff[j, 1] = lorentz
-            L.append(deepcopy(sbuff))
-            iL = iL + 1
-        if (not components):
-            for i in range(len(L)):
-                spec_data[:, 1] = spec_data[:, 1] + L[i][:, 1]
-        else:
-            for i in range(len(L)):
-                plt.plot(spec_data[:, 0], L[i][:, 1], linewidth=linewidth)
-            for i in range(len(L)):
-                spec_data[:, 1] = spec_data[:, 1] + L[i][:, 1]
-
-    elif gauss:
-        G = []
-        for i in range(len(transitions)):
-            if transitions[i, 1] == 0:
-                continue
-            for j, f in enumerate(spec_data[:, 0]):
-                gauss = (1/(stdev*math.sqrt(2*math.pi))) * \
-                    math.exp(-((f-transitions[i, 0])**2) /
-                             (2*stdev**2))*transitions[i, 1]
-                sbuff[j, 1] = gauss
-            G.append(deepcopy(sbuff))
-        if (not components):
-            for i in range(len(G)):
-                spec_data[:, 1] = spec_data[:, 1] + G[i][:, 1]
-        else:
-            for i in range(len(G)):
-                plt.plot(spec_data[:, 0], G[i][:, 1], linewidth=linewidth)
-            for i in range(len(G)):
-                spec_data[:, 1] = spec_data[:, 1] + G[i][:, 1]
-
-    elif pseudo_voigt:
-        V = []
-        for i in range(len(transitions)):
-            if transitions[i, 1] == 0:
-                continue
-            for j, f in enumerate(spec_data[:, 0]):
-                gauss = (1/(stdev*math.sqrt(2*math.pi))) * \
-                    math.exp(-((f-transitions[i, 0])**2) /
-                             (2*stdev**2))*transitions[i, 1]
-                lorentz = (1/math.pi)*bwidth / \
-                    ((f-transitions[i, 0])**2+bwidth**2)*transitions[i, 1]
-                sbuff[j, 1] = eta*lorentz + (1-eta)*gauss
-            V.append(deepcopy(sbuff))
-        if (not components):
-            for i in range(len(V)):
-                spec_data[:, 1] = spec_data[:, 1] + V[i][:, 1]
-        else:
-            for i in range(len(V)):
-                if (compstyle is not None):
-                    plt.plot(spec_data[:, 0], V[i][:, 1], compstyle[i],
-                             linewidth=linewidth)
-                else:
-                    plt.plot(spec_data[:, 0], V[i][:, 1], linewidth=linewidth)
-            for i in range(len(V)):
-                spec_data[:, 1] = spec_data[:, 1] + V[i][:, 1]
-
-    if (exp_spec is not None):
-        exp_data = genfromtxt(exp_spec, delimiter=sep)
-        area_spec_data = np.trapz(spec_data[:, 1], spec_data[:, 0])
-        area_exp_data = np.trapz(exp_data[:, 1], exp_data[:, 0])
-        norm_fac = area_spec_data / area_exp_data
-        baseline = 0.2
-        exp_data[:, 1] = exp_data[:, 1] * norm_fac - baseline  # * 0.5
-        plt.plot(exp_data[:, 0], exp_data[:, 1], 'r-', linewidth=linewidth)
-
-    if label is not None:
-        plt.plot(spec_data[:, 0], spec_data[:, 1], linewidth=linewidth,
-                 label=label)
-    elif (style is not None):
-        plt.plot(spec_data[:, 0], spec_data[:, 1], style, linewidth=linewidth)
-    else:
-        plt.plot(spec_data[:, 0], spec_data[:, 1], linewidth=linewidth)
-
-    if (savefig):
-        plt.savefig(typeS + time.strftime("%Y-%m-%d_%H%M%S.") + filetype,
-                    format=filetype, dpi=dpi)
-    if (show):
-        plt.show()
-
-    if (export_csv):
-        np.savetxt(typeS + time.strftime("%Y-%m-%d_%H%M%S.") + 'csv',
-                   spec_data, delimiter=';')
-
-
-def plot_cry_spec_multi(files, typeS, components=False, bwidth=5, stdev=3,
-                        eta=0.5, fmin=None, fmax=None, ylim=None,
-                        savefig=False, dpi=300, filetype='png', label=None,
-                        xlabel='Wavenumber [cm$^{-1}$]',
-                        ylabel='Instensity [arb. u.]', linewidth=2.0, padd=100,
-                        fontsize=12, style=None, nopadding=False,
-                        figsize=(16, 6)):
-    """
-    This function is a wrapper for `plot_spec` function, enablng the simulation 
-    of many vibrational spectra coming from a list of NumPy array.  
-
-    Args:
-        transitions (float|numpy.ndarray): Array containing transition frequencies
-        (axis=0) and corresponding intensities (axis=1).
-        typeS (str): String specifying the spectral profile: 'bars',
-        'lorentz', 'gauss', 'pvoigt'. 
-        components (bool, optional): Whether to plot contributions arising from
-        each transition (default is `False`).  
-        bwidth (float, optional): Half-width at half-maximum of the Lorentzian 
-        profile (default is 5).
-        stdev (float, optional): Standard deviation of the Gaussian profile 
-        (default is 5).
-        eta (float, optional): Fraction of Lorentzian character in pseudo-Voigt
-        profile (default is 0.5).
-        fmin (float, optional): Minimum frequency.
-        fmax(float, optional): Maximum frequency.
-        ylim (float, optional): Maximum intensity.
-        savefig (bool, optional): Whether to save the figure (default is `False`).
-        dpi (float, optional): Dots per inches (default is 300).
-        filetype (str, optional): File extension (default is 'png').
-        xlabel (str, optional): x-axis label (default is 'Wavenumber [cm$^{-1}$]').
-        ylabel (str, optional): y-axis label (default is 'Intensity [arb. u.]').
-        linewidth (float): Linewidth (default is 2.0).
-        padd (float, optional): left- and right- hand side padding expressed in the
-        same unit of the quantity reported in x-axis (default is 100).
-        fontsize (integer, optional): Fontsize (default is 12).
-        style (str, optional): String specifying Matplotlib style. 
-        nopadding (bool, optional): Whether to remove padding (default is `False`).
-        figsize (real|list, optional): List of two numbers specifying the aspect
-        ratio of the figure (default is [16, 6]).
-
-    Returns:
-        None
-    """
-
-    import matplotlib.pyplot as plt
-    import time
-
-    plt.figure(figsize=figsize)
-    plt.xlabel(xlabel, fontsize=fontsize)
-    plt.ylabel(ylabel, fontsize=fontsize)
-
-    for i, transitions in enumerate(files):
-        if (label is not None):
-            plot_spec(transitions, typeS, components, bwidth, stdev, eta, fmin,
-                      fmax, ylim, show=False, savefig=False, label=label[i],
-                      linewidth=linewidth, padd=padd, nopadding=nopadding,
-                      fontsize=fontsize, xlabel=xlabel, ylabel=ylabel)
-        elif (style is not None):
-            plot_spec(transitions, typeS, components, bwidth, stdev, eta, fmin,
-                      fmax, ylim, show=False, savefig=False,
-                      linewidth=linewidth, padd=padd, nopadding=nopadding,
-                      fontsize=fontsize, style=style[i], xlabel=xlabel,
-                      ylabel=ylabel)
-        else:
-            plot_spec(transitions, typeS, components, bwidth, stdev, eta, fmin,
-                      fmax, ylim, show=False, savefig=False,
-                      linewidth=linewidth, padd=padd, nopadding=nopadding,
-                      fontsize=fontsize, xlabel=xlabel, ylabel=ylabel)
-
-    if (label is not None):
-        plt.legend(loc='upper left', fontsize=fontsize)
-
-    if (savefig):
-        plt.savefig("multi_" + typeS + time.strftime("%Y-%m-%d_%H%M%S.") +
-                    filetype, format=filetype, dpi=dpi)
->>>>>>> 901e0566
 
     plt.show()
 
 
-<<<<<<< HEAD
 # ----------------------------------ANHARMONIC--------------------------------#
 
 ##############################################################################
@@ -4034,9 +3464,6 @@
 
 
 def save_plot(path_to_file, dpi, transparency):
-=======
-def save_plot(path_to_file, format='png'):
->>>>>>> 901e0566
     """
     Save the plot as a file.
 
